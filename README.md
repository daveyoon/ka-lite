--- conflicted
+++ resolved
@@ -7,11 +7,7 @@
 
 To read more about the motivation behind this project, read ["Introducing KA Lite, an offline version of Khan Academy"](http://jamiealexandre.com/blog/2012/12/12/ka-lite-offline-khan-academy/).
 
-<<<<<<< HEAD
-To install KA Lite on Linux, OSX, or Windows, view the [installation guide](https://sites.google.com/site/kalitewiki/deployment).
-=======
 To install KA Lite on Linux, OSX, or Windows, view the [installation guide](https://sites.google.com/site/kalitewiki/installation).
->>>>>>> 192613b7
 
 Bug reports should be filed on the [GitHub issue tracker](https://github.com/jamalex/ka-lite/issues).
 
