import datetime
from annoying.decorators import render_to, wraps
from annoying.functions import get_object_or_None
from collections import OrderedDict, namedtuple

from django.contrib import messages
from django.core.exceptions import ValidationError
from django.core.paginator import Paginator, EmptyPage, PageNotAnInteger
from django.core.urlresolvers import reverse
from django.db.models import Sum, Max
from django.http import HttpResponse, HttpResponseRedirect
from django.shortcuts import get_object_or_404, render_to_response
from django.template import RequestContext
from django.utils.translation import ugettext as _

import settings
from .forms import ZoneForm, UploadFileForm
try:
    from central.models import Organization
except:
    from django.db import models
    class Organization(models.Model):
        pass
from coachreports.views import student_view_context
from main import topicdata
from main.models import ExerciseLog, VideoLog, UserLog, UserLogSummary
from securesync.forms import FacilityForm
from securesync.models import Facility, FacilityUser, FacilityGroup, DeviceZone, Device, Zone, SyncSession
from settings import LOG as logging
from shared.decorators import require_authorized_admin, require_authorized_access_to_student_data
from utils.internet import CsvResponse, render_to_csv


@require_authorized_admin
@render_to("control_panel/zone_form.html")
def zone_form(request, zone_id, org_id=None):
    org = get_object_or_None(Organization, pk=org_id) if org_id else None
    zone = get_object_or_404(Zone, pk=zone_id) if zone_id != "new" else None

    if request.method == "POST":
        form = ZoneForm(data=request.POST, instance=zone)
        if form.is_valid():
            form.instance.save()
            if org:
                org.zones.add(form.instance)
            if zone_id == "new":
                zone_id = form.instance.pk
            return HttpResponseRedirect(reverse("zone_management", kwargs={ "org_id": org_id, "zone_id": zone_id }))
    else:
        form = ZoneForm(instance=zone)
    return {
        "org": org,
        "zone": zone,
        "form": form,
    }


@require_authorized_admin
@render_to("control_panel/zone_management.html")
def zone_management(request, zone_id, org_id=None):
    org = get_object_or_None(Organization, pk=org_id) if org_id else None
    zone = get_object_or_404(Zone, pk=zone_id)# if zone_id != "new" else None
    own_device = Device.get_own_device()

    # Accumulate device data
    device_data = OrderedDict()
    for device in Device.objects.filter(devicezone__zone=zone).order_by("devicemetadata__is_demo_device", "name"):

        user_activity = UserLogSummary.objects.filter(device=device)
        sync_sessions = SyncSession.objects.filter(client_device=device)
        if not settings.CENTRAL_SERVER and device.id != own_device.id:  # Non-local sync sessions unavailable on distributed server
            sync_sessions = None

        exercise_activity = ExerciseLog.objects.filter(signed_by=device)

        device_data[device.id] = {
            "name": device.name or device.id,
<<<<<<< HEAD
            "is_demo_device": device.get_metadata().is_demo_device,
=======
>>>>>>> 1314a6eb
            "num_times_synced": sync_sessions.count() if sync_sessions is not None else None,
            "last_time_synced": sync_sessions.aggregate(Max("timestamp"))["timestamp__max"] if sync_sessions is not None else None,
            "is_demo_device": device.get_metadata().is_demo_device,
            "last_time_used":   exercise_activity.order_by("-completion_timestamp")[0:1] if user_activity.count() == 0 else user_activity.order_by("-end_datetime")[0],
            "counter": device.get_counter_position(),
        }

    # Accumulate facility data
    facility_data = OrderedDict()
    for facility in Facility.objects.by_zone(zone).order_by("name"):

        user_activity = UserLogSummary.objects.filter(user__facility=facility)
        exercise_activity = ExerciseLog.objects.filter(user__facility=facility)

        facility_data[facility.id] = {
            "name": facility.name,
            "num_users":  FacilityUser.objects.filter(facility=facility).count(),
            "num_groups": FacilityGroup.objects.filter(facility=facility).count(),
            "id": facility.id,
            "last_time_used":   exercise_activity.order_by("-completion_timestamp")[0:1] if user_activity.count() == 0 else user_activity.order_by("-end_datetime")[0],
        }

    return {
        "org": org,
        "zone": zone,
        "facilities": facility_data,
        "devices": device_data,
        "upload_form": UploadFileForm(),
        "own_device_is_trusted": Device.get_own_device().get_metadata().is_trusted,
    }


@require_authorized_admin
def delete_zone(request, org_id, zone_id):
    zone = Zone.objects.get(pk=zone_id)
    if not zone.has_dependencies(passable_classes=["Organization"]):
        zone.delete()
        messages.success(request, "You have successfully deleted " + zone.name + ".")
    else:
        messages.warning(request, "You cannot delete this zone because it is syncing data with with %d device(s)" % zone.devicezone_set.count())
    return HttpResponseRedirect(reverse("org_management"))

#TODO(bcipolli) I think this will be deleted on the central server side
@require_authorized_admin
@render_to("control_panel/facility_management.html")
def facility_management(request, zone_id, org_id=None):
    facilities = Facility.objects.by_zone(zone_id)
    return {
        "zone_id": zone_id,
        "facilities": facilities,
    }


@require_authorized_admin
@render_to("control_panel/facility_usage.html")
@render_to_csv(["students", "teachers"], key_label="user_id", order="stacked")
def facility_usage(request, facility_id, org_id=None, zone_id=None, frequency=None):

    # Basic data
    org = get_object_or_None(Organization, pk=org_id) if org_id else None
    zone = get_object_or_None(Zone, pk=zone_id) if zone_id else None
    facility = get_object_or_404(Facility, pk=facility_id)
    groups = FacilityGroup.objects.filter(facility=facility).order_by("name")
    students = FacilityUser.objects \
        .filter(facility=facility, is_teacher=False) \
        .order_by("last_name", "first_name", "username") \
        .prefetch_related("group")
    teachers = FacilityUser.objects \
        .filter(facility=facility, is_teacher=True) \
        .order_by("last_name", "first_name", "username") \
        .prefetch_related("group")
    
    # Get the start and end date--based on csv.  A hack, yes...
    if request.GET.get("format", "") == "csv":
        frequency = frequency or request.GET.get("fequency", "months")
        (period_start, period_end) = _get_date_range(frequency)
    else:
        (period_start, period_end) = (None, None)

    (student_data, group_data) = _get_user_usage_data(students, period_start=period_start, period_end=period_end)
    (teacher_data, _) = _get_user_usage_data(teachers, period_start=period_start, period_end=period_end)

    # Total hack for CSV-only
    if request.GET.get("format") == "csv":
        (period_start, period_end) = _get_date_range(frequency)
    else:
        period_start = None
        period_end = None

    return {
        "org": org,
        "zone": zone,
        "facility": facility,
        "groups": group_data,
        "students": student_data,
        "teachers": teacher_data,
        "date_range": [period_start, period_end] if frequency else [None, None],
    }



def _get_date_range(frequency):
    """
    Hack function (while CSV is in initial stages),
        returns dates of beginning and end of last month.
    Should be extended to do something more generic, based on
    "frequency", and moved into utils/general.py
    """
    assert frequency == "months"

    if frequency == "months":  # only works for months ATM
        cur_date = datetime.datetime.now()
        first_this_month = datetime.datetime(year=cur_date.year, month=cur_date.month, day=1, hour=0, minute=0, second=0)
        period_end = first_this_month - datetime.timedelta(seconds=1)
        period_start = datetime.datetime(year=period_end.year, month=period_end.month, day=1)
    return (period_start, period_end)


def _get_user_usage_data(users, period_start=None, period_end=None):
    """
    Returns facility user data, within the given date range.
    """

    # compute period start and end
    # Now compute stats, based on queried data
    len_all_exercises = len(topicdata.NODE_CACHE['Exercise'])
    user_data = OrderedDict()
    group_data = OrderedDict()


    # Make queries efficiently
    exercise_logs = ExerciseLog.objects.filter(user__in=users, complete=True)
    video_logs = VideoLog.objects.filter(user__in=users)
    login_logs = UserLogSummary.objects.filter(user__in=users)

    # filter results
    if period_start:
        exercise_logs = exercise_logs.filter(completion_timestamp__gte=period_start)
        video_logs = video_logs.filter(completion_timestamp__gte=period_start)
        login_logs = login_logs.filter(start_datetime__gte=period_start)
    if period_end:
        exercise_logs = exercise_logs.filter(completion_timestamp__lte=period_end)
        video_logs = video_logs.filter(completion_timestamp__lte=period_end)
        login_logs = login_logs.filter(end_datetime__lte=period_end)

    # Force results in a single query
    exercise_logs = list(exercise_logs.values("exercise_id", "user__pk"))
    video_logs = list(video_logs.values("youtube_id", "user__pk"))
    login_logs = list(login_logs.values("activity_type", "total_seconds", "user__pk"))

    for user in users:
        user_data[user.pk] = OrderedDict()
        user_data[user.pk]["first_name"] = user.first_name
        user_data[user.pk]["last_name"] = user.last_name
        user_data[user.pk]["username"] = user.username
        user_data[user.pk]["group"] = user.group


        user_data[user.pk]["total_report_views"] = 0#report_stats["count__sum"] or 0
        user_data[user.pk]["total_logins"] =0# login_stats["count__sum"] or 0
        user_data[user.pk]["total_hours"] = 0#login_stats["total_seconds__sum"] or 0)/3600.

        user_data[user.pk]["total_exercises"] = 0
        user_data[user.pk]["pct_mastery"] = 0.
        user_data[user.pk]["exercises_mastered"] = []

        user_data[user.pk]["total_videos"] = 0
        user_data[user.pk]["videos_watched"] = []
    

    for elog in exercise_logs:
        user_data[elog["user__pk"]]["total_exercises"] += 1
        user_data[elog["user__pk"]]["pct_mastery"] += 1. / len_all_exercises
        user_data[elog["user__pk"]]["exercises_mastered"].append(elog["exercise_id"])

    for vlog in video_logs:
        user_data[vlog["user__pk"]]["total_videos"] += 1
        user_data[vlog["user__pk"]]["videos_watched"].append(vlog["youtube_id"])

    for llog in login_logs:
        if llog["activity_type"] == UserLog.get_activity_int("coachreport"):
            user_data[llog["user__pk"]]["total_report_views"] += 1
        elif llog["activity_type"] == UserLog.get_activity_int("login"):
            user_data[llog["user__pk"]]["total_hours"] += (llog["total_seconds"]) / 3600.
            user_data[llog["user__pk"]]["total_logins"] += 1

    # Add group data.  Allow a fake group "Ungrouped"
    for user in users:
        group_pk = getattr(user.group, "pk", None)
        group_name = getattr(user.group, "name", "Ungrouped")
        if not group_pk in group_data:
            group_data[group_pk] = {
                "name": group_name,
                "total_logins": 0,
                "total_hours": 0,
                "total_users": 0,
                "total_videos": 0,
                "total_exercises": 0,
                "pct_mastery": 0,
            }
        group_data[group_pk]["total_users"] += 1
        group_data[group_pk]["total_logins"] += user_data[user.pk]["total_logins"]
        group_data[group_pk]["total_hours"] += user_data[user.pk]["total_hours"]
        group_data[group_pk]["total_videos"] += user_data[user.pk]["total_videos"]
        group_data[group_pk]["total_exercises"] += user_data[user.pk]["total_exercises"]

        total_mastery_so_far = (group_data[group_pk]["pct_mastery"] * (group_data[group_pk]["total_users"] - 1) + user_data[user.pk]["pct_mastery"])
        group_data[group_pk]["pct_mastery"] =  total_mastery_so_far / group_data[group_pk]["total_users"]

    return (user_data, group_data)


@require_authorized_admin
@render_to("control_panel/device_management.html")
def device_management(request, device_id, org_id=None, zone_id=None, n_sessions=10):
    org = get_object_or_None(Organization, pk=org_id) if org_id else None
    zone = get_object_or_None(Zone, pk=zone_id) if zone_id else None
    device = get_object_or_404(Device, pk=device_id)

    all_sessions = SyncSession.objects.filter(client_device=device)
    
    total_sessions = all_sessions.count()
    
    shown_sessions = list(all_sessions.order_by("-timestamp")[:n_sessions])

    return {
        "org": org,
        "zone": zone,
        "device": device,
        "shown_sessions": shown_sessions,
        "total_sessions": total_sessions,
    }


@require_authorized_admin
@render_to("control_panel/facility_form.html")
def facility_form(request, facility_id, org_id=None, zone_id=None):
    org = get_object_or_None(Organization, pk=org_id) if org_id else None
    zone = get_object_or_None(Zone, pk=zone_id) if zone_id else None
    facil = get_object_or_404(Facility, pk=facility_id) if id != "new" else None

    if request.method != "POST":
        form = FacilityForm(instance=facil)

    else:
        form = FacilityForm(data=request.POST, instance=facil)
        if form.is_valid():
            form.instance.zone_fallback = get_object_or_404(Zone, pk=zone_id)
            form.save()
            return HttpResponseRedirect(reverse("zone_management", kwargs={"org_id": org_id, "zone_id": zone_id}))

    return {
        "org": org,
        "zone": zone,
        "facility": facil,
        "form": form,
    }


@require_authorized_admin
@render_to("control_panel/group_report.html")
def group_report(request, facility_id, group_id=None, org_id=None, zone_id=None):
    context = group_report_context(
        facility_id=facility_id,
        group_id=group_id or request.REQUEST.get("group", ""),
        topic_id=request.REQUEST.get("topic", ""),
        org_id=org_id,
        zone_id=zone_id
    )

    context["org"] = get_object_or_None(Organization, pk=org_id) if org_id else None
    context["zone"] = get_object_or_None(Zone, pk=zone_id) if zone_id else None
    context["facility"] = get_object_or_404(Facility, pk=facility_id) if id != "new" else None
    context["group"] = get_object_or_None(FacilityGroup, pk=group_id)

    return context


@require_authorized_admin
@render_to("control_panel/group_users_management.html")
def facility_user_management(request, facility_id, group_id="", org_id=None, zone_id=None):
    group_id=group_id or request.REQUEST.get("group","")

    context = user_management_context(
        request=request,
        facility_id=facility_id,
        group_id=group_id,
        page=request.REQUEST.get("page","1"),
    )

    context["org"] = get_object_or_None(Organization, pk=org_id) if org_id else None
    context["zone"] = get_object_or_None(Zone, pk=zone_id) if zone_id else None
    context["facility"] = get_object_or_404(Facility, pk=facility_id) if id != "new" else None
    context["group"] = get_object_or_None(FacilityGroup, pk=group_id)
    return context


@require_authorized_access_to_student_data
@render_to("control_panel/account_management.html")
def account_management(request, org_id=None):

    # Only log 'coachreport' activity for students, 
    #   (otherwise it's hard to compare teachers)
    if "facility_user" in request.session and not request.session["facility_user"].is_teacher and reverse("login") not in request.META.get("HTTP_REFERER", ""):
        try:
            # Log a "begin" and end here
            user = request.session["facility_user"]
            UserLog.begin_user_activity(user, activity_type="coachreport")
            UserLog.update_user_activity(user, activity_type="login")  # to track active login time for teachers
            UserLog.end_user_activity(user, activity_type="coachreport")
        except ValidationError as e:
            # Never report this error; don't want this logging to block other functionality.
            logging.error("Failed to update student userlog activity: %s" % e)

    return student_view_context(request)


def get_users_from_group(group_id, facility=None):
    if group_id == "Ungrouped":
        return FacilityUser.objects \
            .filter(facility=facility, group__isnull=True) \
            .order_by("first_name", "last_name")
    elif not group_id:
        return []
    else:
        return get_object_or_404(FacilityGroup, pk=group_id).facilityuser_set.order_by("first_name", "last_name")


def user_management_context(request, facility_id, group_id, page=1, per_page=25):
    facility = Facility.objects.get(id=facility_id)
    groups = FacilityGroup.objects \
        .filter(facility=facility) \
        .order_by("name")

    user_list = get_users_from_group(group_id, facility=facility)

    # Get the user list from the group
    if not user_list:
        users = []
    else:
        paginator = Paginator(user_list, per_page)
        try:
            users = paginator.page(page)
        except PageNotAnInteger:
            users = paginator.page(1)
        except EmptyPage:
            users = paginator.page(paginator.num_pages)

    if users:
        if users.has_previous():
            prevGETParam = request.GET.copy()
            prevGETParam["page"] = users.previous_page_number()
            previous_page_url = "?" + prevGETParam.urlencode()
        else:
            previous_page_url = ""
        if users.has_next():
            nextGETParam = request.GET.copy()
            nextGETParam["page"] = users.next_page_number()
            next_page_url = "?" + nextGETParam.urlencode()
        else:
            next_page_url = ""
    context = {
        "facility": facility,
        "users": users,
        "groups": groups,
        "group_id": group_id,
        "facility_id": facility_id,
    }
    if users:
        context["pageurls"] = {"next_page": next_page_url, "prev_page": previous_page_url}
    return context<|MERGE_RESOLUTION|>--- conflicted
+++ resolved
@@ -75,10 +75,6 @@
 
         device_data[device.id] = {
             "name": device.name or device.id,
-<<<<<<< HEAD
-            "is_demo_device": device.get_metadata().is_demo_device,
-=======
->>>>>>> 1314a6eb
             "num_times_synced": sync_sessions.count() if sync_sessions is not None else None,
             "last_time_synced": sync_sessions.aggregate(Max("timestamp"))["timestamp__max"] if sync_sessions is not None else None,
             "is_demo_device": device.get_metadata().is_demo_device,
