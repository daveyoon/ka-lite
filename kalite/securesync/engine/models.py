import datetime
import uuid
import zlib
from pbkdf2 import crypt

from django.contrib.auth.models import check_password
from django.core.exceptions import ValidationError, ObjectDoesNotExist
from django.db import models
from django.db.models import Q
from django.utils.text import compress_string
from django.utils.translation import ugettext_lazy as _

import kalite
import settings
from . import add_syncing_models
from config.models import Settings
from utils.django_utils import validate_via_booleans, ExtendedModel


ID_MAX_LENGTH=32
IP_MAX_LENGTH=50

def _get_own_device():
    """
    To allow imports to resolve... the only ugly thing of this code separation.
    """
    from securesync.devices.models import Device
    return Device.get_own_device()


class SyncSession(ExtendedModel):
    client_nonce = models.CharField(max_length=ID_MAX_LENGTH, primary_key=True)
    client_device = models.ForeignKey("Device", related_name="client_sessions")
    server_nonce = models.CharField(max_length=ID_MAX_LENGTH, blank=True)
    server_device = models.ForeignKey("Device", blank=True, null=True, related_name="server_sessions")
    verified = models.BooleanField(default=False)
    ip = models.CharField(max_length=IP_MAX_LENGTH, blank=True)
    client_version = models.CharField(max_length=100, blank=True)
    client_os = models.CharField(max_length=200, blank=True)
    timestamp = models.DateTimeField(auto_now=True)
    models_uploaded = models.IntegerField(default=0)
    models_downloaded = models.IntegerField(default=0)
    errors = models.IntegerField(default=0); errors.minversion="0.9.3" # kalite version
    closed = models.BooleanField(default=False)

    class Meta:
        app_label = "securesync"

    def _hashable_representation(self):
        return "%s:%s:%s:%s" % (
            self.client_nonce, self.client_device.pk,
            self.server_nonce, self.server_device.pk,
        )

    def _verify_signature(self, device, signature):
        return device.get_key().verify(self._hashable_representation(), signature)

    def verify_client_signature(self, signature):
        return self._verify_signature(self.client_device, signature)

    def verify_server_signature(self, signature):
        return self._verify_signature(self.server_device, signature)

    def sign(self):
        return _get_own_device().get_key().sign(self._hashable_representation())

    def save(self, *args, **kwargs):
        """
        Save, while obeying the max count.
        """
        super(SyncSession,self).save(*args, **kwargs)
        # TODO(bcipolli): think about adding an index for efficiency
        #   to timestamp, making sure that whatever we do works for both
        #   distributed and central servers.
        if settings.SYNC_SESSIONS_MAX_RECORDS is not None and SyncSession.objects.count() > settings.SYNC_SESSIONS_MAX_RECORDS:
            to_discard = SyncSession.objects.order_by("timestamp")[0:SyncSession.objects.count()-settings.SYNC_SESSIONS_MAX_RECORDS]
            SyncSession.objects.filter(pk__in=to_discard).delete()

    def __unicode__(self):
        return u"%s... -> %s..." % (self.client_device.pk[0:5],
            (self.server_device and self.server_device.pk[0:5] or "?????"))


class SyncedModelManager(models.Manager):

    class Meta:
        app_label = "securesync"

    def by_zone(self, zone):
        # get model instances that were signed by devices in the zone,
        # or signed by a trusted authority that said they were for the zone
        return self.filter(Q(signed_by__devicezone__zone=zone) |
            Q(signed_by__devicemetadata__is_trusted=True, zone_fallback=zone))


class SyncedModel(ExtendedModel):
    """
    The main class that makes this engine go.
    
    A model that is cross-computer syncable.  All models sync'd across computers
    should inherit from this base class.
    """
    id = models.CharField(primary_key=True, max_length=ID_MAX_LENGTH, editable=False)
    counter = models.IntegerField(default=0)
    signature = models.CharField(max_length=360, blank=True, editable=False)
    signed_version = models.IntegerField(default=1, editable=False)
    signed_by = models.ForeignKey("Device", blank=True, null=True, related_name="+")
    zone_fallback = models.ForeignKey("Zone", blank=True, null=True, related_name="+")
    deleted = models.BooleanField(default=False)

    objects = SyncedModelManager()
    _unhashable_fields = ["signature", "signed_by"] # fields of this class to avoid serializing
    _always_hash_fields = ["signed_version", "id"]  # fields of this class to always serialize

    class Meta:
        abstract = True
        app_label = "securesync"

    def sign(self, device=None):
        """
        Get all of the relevant fields of this model into a single string (self._hashable_representation()),
        then sign it with the specified device (if specified), or the current device.
        """
        device = device or _get_own_device()
        assert device.get_key(), "Cannot sign with device %s: key does not exist." % (device.name or "")

        self.id = self.id or self.get_uuid()  # only assign a UUID ONCE
        self.signed_by = device
        self.full_clean()  # make sure the model data is of the appropriate types
        self.signature = self.signed_by.get_key().sign(self._hashable_representation())

    @validate_via_booleans
    def validate(self):
        try:
            # if nobody signed it, verification fails
            if not self.signed_by_id:
                raise ValidationError("This model was not signed.")
            # if it's not a trusted device...
            if not self.signed_by.is_trusted():
                if settings.CENTRAL_SERVER:
                    if not self.signed_by.get_zone():
                        raise ValidationError("This model was signed by a Device with no zone, but somehow synced to the central server.")
                elif (_get_own_device().get_zone() is None) + (self.signed_by.get_zone() is None) == 1:
                    # one has a zone, the other doesn't
                    raise ValidationError("This model is on a different zone than this device.")

                elif _get_own_device().get_zone() and not _get_own_device().get_zone().is_member(self.signed_by):
                    # distributed server
                    raise ValidationError("This model is on a different zone than this device.")
            return True
        except ValidationError as ve:
            if settings.DEBUG:  # throw in debug mode, as validation errors should not be happening
                raise ve
            else:
                return False

    def verify(self):
        if not self.validate():
            return False
            
        # by this point, we know that we're ok with accepting this model from the device that it says signed it
        # now, we just need to check whether or not it is actually signed by that model's private key
        try:
            return self.signed_by.get_key().verify(self._hashable_representation(), self.signature)
        except:
            return False

    def _hashable_fields(self, fields=None):

        # if no fields were specified, build a list of all the model's field names
        if not fields:
            fields = [field.name for field in self._meta.fields if field.name not in self.__class__._unhashable_fields]
            # sort the list of fields, for consistency
            fields.sort()

        # certain fields should always be included
        for field in self.__class__._always_hash_fields:
            if field not in fields:
                fields = [field] + fields

        # certain fields should never be included
        fields = [field for field in fields if field not in self.__class__._unhashable_fields]

        return fields

    def _hashable_representation(self, fields=None):
        fields = self._hashable_fields(fields)
        chunks = []
        for field in fields:

            try:
                val = getattr(self, field)
            except ObjectDoesNotExist as e:
                # if it's a foreign key and is broken, just use the id of the related model
                val = getattr(self, field + "_id")

            if val:
                # convert models to just an id
                if isinstance(val, models.Model):
                    val = val.pk

                # convert datetimes to a str in a predictable way
                if isinstance(val, datetime.datetime):
                    val = ("%04d-%02d-%02d %d:%02d:%02d" %
                        (val.year, val.month, val.day, val.hour, val.minute, val.second))

                # encode string value as UTF-8, replacing any invalid characters so they don't blow up the hashing
                if isinstance(val, unicode):
                    val = val.encode("utf-8", "replace")

                # add this field/val pair onto the chunks to include in the hash
                chunks.append("%s=%s" % (field, val))

        return "&".join(chunks)

    def save(self, imported=False, increment_counters=True, *args, **kwargs):
        """
        Some of the heavy lifting happens here.  There are two saving scenarios:
        (a) We are saving an imported model.
            In this case, we need to make sure that the data check out (but nothing we mark on the object)
        (b) We are saving our own model
            In this case, we need to mark the model with appropriate fields, so that
            it can be sync'd (self.counter), and that it will verify (self.signature)
        """
        if imported:
            # imported models are signed by other devices; make sure they check out
            if not self.signed_by_id:
                raise ValidationError("Imported models must be signed.")
            if not self.verify():
                raise ValidationError("Could not verify the imported model.")#Imported model's signature did not match.")
        else:
<<<<<<< HEAD
            # we allow for the "own device" to be passed in so that a device can sign itself (before existing)
            own_device = own_device or _get_own_device()
            assert own_device, "own_device is None--this should never happen, as get_own_device should create if not found."
=======
            own_device = _get_own_device()
>>>>>>> 9cd45d5e

            # Two critical things to do:
            # 1. local models need to be signed by us
            # 2. and get our counter position
            self.counter = own_device.increment_and_get_counter()
            self.sign(device=own_device)

        # call the base Django Model save to write to the DB
        super(SyncedModel, self).save(*args, **kwargs)

        # for imported models, we want to keep track of the counter position we're at for that device
        if imported and increment_counters:
            self.signed_by.set_counter_position(self.counter)

    def get_uuid(self):
        """
        By default, all objects get an ID from the 
        device and the counter position at which it was created.
        """
        assert self.counter is not None, "counter required for get_uuid"

        own_device = _get_own_device()
        namespace = own_device.id and uuid.UUID(own_device.id) or settings.ROOT_UUID_NAMESPACE
        return uuid.uuid5(namespace, str(self.counter)).hex

    def get_existing_instance(self):
        uuid = self.id or self.get_uuid()
        try:
            return self.__class__.objects.get(id=uuid)
        except self.__class__.DoesNotExist:
            return None


    def get_zone(self):
        # some models have a direct zone attribute; try for that
        zone = getattr(self, "zone", None)
        # otherwise, try getting the zone of the device that signed it
        if not zone and self.signed_by:
            zone = self.signed_by.get_zone()
        # otherwise, if it's signed by a trusted authority, try getting the fallback zone
        if not zone and self.signed_by and self.signed_by.is_trusted():
            zone = self.zone_fallback
        return zone
    get_zone.short_description = "Zone"

    def in_zone(self, zone):
        return zone == self.get_zone()


    def __unicode__(self):
        pk = self.pk[0:5] if len(getattr(self, "pk", "")) >= 5 else "[unsaved]"
        signed_by_pk = self.signed_by.pk[0:5] if self.signed_by and self.signed_by.pk else "[None]"
        return u"%s... (Signed by: %s...)" % (pk, signed_by_pk)


class SyncedLog(SyncedModel):
    """
    This is not used, but for backwards compatibility, we need to keep it.
    """
    category = models.CharField(max_length=50)
    value = models.CharField(max_length=250, blank=True)
    data = models.TextField(blank=True)

    class Meta:
        app_label = "securesync"


class ImportPurgatory(ExtendedModel):
    timestamp = models.DateTimeField(auto_now_add=True)
    counter = models.IntegerField()
    retry_attempts = models.IntegerField(default=0)
    model_count = models.IntegerField(default=0)
    serialized_models = models.TextField()
    exceptions = models.TextField()

    class Meta:
        app_label = "securesync"

    def save(self, *args, **kwargs):
        self.counter = self.counter or _get_own_device().get_counter()
        super(ImportPurgatory, self).save(*args, **kwargs)

add_syncing_models([SyncedLog])<|MERGE_RESOLUTION|>--- conflicted
+++ resolved
@@ -229,13 +229,7 @@
             if not self.verify():
                 raise ValidationError("Could not verify the imported model.")#Imported model's signature did not match.")
         else:
-<<<<<<< HEAD
-            # we allow for the "own device" to be passed in so that a device can sign itself (before existing)
-            own_device = own_device or _get_own_device()
-            assert own_device, "own_device is None--this should never happen, as get_own_device should create if not found."
-=======
             own_device = _get_own_device()
->>>>>>> 9cd45d5e
 
             # Two critical things to do:
             # 1. local models need to be signed by us
