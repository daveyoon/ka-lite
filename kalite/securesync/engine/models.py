--- conflicted
+++ resolved
@@ -138,15 +138,11 @@
                 if settings.CENTRAL_SERVER:
                     if not self.signed_by.get_zone():
                         raise ValidationError("This model was signed by a Device with no zone, but somehow synced to the central server.")
-<<<<<<< HEAD
                 elif (_get_own_device().get_zone() is None) + (self.signed_by.get_zone() is None) == 1:
                     # one has a zone, the other doesn't
                     raise ValidationError("This model is on a different zone than this device.")
 
                 elif _get_own_device().get_zone() and not _get_own_device().get_zone().is_member(self.signed_by):
-=======
-                elif not _get_own_device().get_zone().is_member(self.signed_by):
->>>>>>> 8b25d573
                     # distributed server
                     raise ValidationError("This model is on a different zone than this device.")
             return True
