"""
Used for labeling models that use securesync.
This is where the heavy lifting happens!
"""
from annoying.functions import get_object_or_None

from django.core.exceptions import ValidationError
#from django.db import models, transaction
from django.db.models.fields.related import ForeignKey

import settings
from settings import LOG as logging
from shared import serializers

_syncing_models = []  # all models we want to sync

def add_syncing_models(models):
    """When sync is run, these models will be sync'd"""

    get_foreign_key_classes = lambda m: set([field.rel.to for field in m._meta.fields if isinstance(field, ForeignKey)])

    for model in models:
        if model in _syncing_models:
            logging.warn("We are already syncing model %s" % str(model))
            continue

        # When we add models to be synced, we need to make sure
        #   that models that depend on other models are synced AFTER
        #   the model it depends on has been synced.

        # Get the dependencies of the new model
        foreign_key_classes = get_foreign_key_classes(model)

        # Find all the existing models that this new model refers to.
        class_indices = [_syncing_models.index(cls) for cls in foreign_key_classes if cls in _syncing_models]

        # Insert just after the last dependency found,
        #   or at the front if no dependencies
        insert_after_idx = 1 + (max(class_indices) if class_indices else -1)

        # Before inserting, make sure that any models referencing *THIS* model
        # appear after this model.
        if [True for synmod in _syncing_models[0:insert_after_idx-1] if model in get_foreign_key_classes(synmod)]:
            raise Exception("Dependency loop detected in syncing models; cannot proceed.")

        # Now we're ready to insert.
        _syncing_models.insert(insert_after_idx + 1, model)


def get_syncing_models():
    return _syncing_models

    
def get_serialized_models(device_counters=None, limit=100, zone=None, include_count=False, dest_version=None):
    """Serialize models for some intended version (dest_version)
    Default is our own version--i.e. include all known fields.
    If serializing for a device of a lower version, pass in that device's version!
    """
    from securesync.devices.models import Device # cannot be top-level, otherwise inter-dependency of this and models fouls things up
    own_device = Device.get_own_device()

    # Get the current version if none was specified
    if not dest_version:
        dest_version = own_device.get_version()

    # use the current device's zone if one was not specified
    if not zone:
        zone = own_device.get_zone()

    # if no devices specified, assume we're starting from zero, and include all devices in the zone
    if device_counters is None:        
        device_counters = dict((device.id, 0) for device in Device.objects.by_zone(zone))

    # remove all requested devices that either don't exist or aren't in the correct zone
    for device_id in device_counters.keys():
        device = get_object_or_None(Device, pk=device_id)
        if not device or not (device.in_zone(zone) or device.is_trusted()):
            del device_counters[device_id]

    models = []
    boost = 0

    # loop until we've found some models, or determined that there are none to get
    while True:

        # assume no instances remaining until proven otherwise
        instances_remaining = False

        # loop through all the model classes marked as syncable
        for Model in _syncing_models:

            # loop through each of the devices of interest
            for device_id, counter in device_counters.items():

                device = Device.objects.get(pk=device_id)
                queryset = Model.objects.filter(signed_by=device)

                # for trusted (central) device, only include models with the correct fallback zone
                if not device.in_zone(zone):
                    if device.is_trusted():
                        queryset = queryset.filter(zone_fallback=zone)
                    else:
                        continue

                # check whether there are any models that will be excluded by our limit, so we know to ask again
                if not instances_remaining and queryset.filter(counter__gt=counter+limit+boost).count() > 0:
                    instances_remaining = True

                # pull out the model instances within the given counter range
                models += queryset.filter(counter__gt=counter, counter__lte=counter+limit+boost)

        # if we got some models, or there were none to get, then call it quits
        if len(models) > 0 or not instances_remaining:
            break

        # boost the effective limit, so we have a chance of catching something when we do another round
        boost += limit

    # serialize the models we found
    serialized_models = serializers.serialize("versioned-json", models, ensure_ascii=False, dest_version=dest_version)

    if include_count:
        return {"models": serialized_models, "count": len(models)}
    else:
        return serialized_models


<<<<<<< HEAD
#@transaction.commit_on_success
def save_serialized_models(data, increment_counters=True, src_version=version.VERSION):
=======
def save_serialized_models(data, increment_counters=True, src_version=None):
>>>>>>> 9cd45d5e
    """Unserializes models (from a device of version=src_version) in data and saves them to the django database.
    If src_version is None, all unrecognized fields are (silently) stripped off.  
    If it is set to some value, then only fields of versions higher than ours are stripped off.
    By defaulting to src_version=None, we're expecting a perfect match when we come in
    (i.e. that wherever we got this data from, they were smart enough to "dumb it down" for us,
    or they were old enough to have nothing unexpecting)

    So, care must be taken in calling this function

    Returns a dictionary of the # of saved models, # unsaved, and any exceptions during saving"""
    
    from .models import ImportPurgatory # cannot be top-level, otherwise inter-dependency of this and models fouls things up
    from securesync.devices.models import Device

    own_device = Device.get_own_device()
    if not src_version:  # default version: our own
        src_version = own_device.get_version()

    # if data is from a purgatory object, load it up
    if isinstance(data, ImportPurgatory):
        purgatory = data
        data = purgatory.serialized_models
    else:
        purgatory = None

    # deserialize the models, either from text or a list of dictionaries
<<<<<<< HEAD
    if isinstance(data, basestring):
        models = serializers.deserialize("versioned-json", data, src_version=src_version, dest_version=version.VERSION)
=======
    if isinstance(data, str) or isinstance(data, unicode):
        models = serializers.deserialize("versioned-json", data, src_version=src_version, dest_version=own_device.get_version())
>>>>>>> 9cd45d5e
    else:
        models = serializers.deserialize("versioned-python", data, src_version=src_version, dest_version=own_device.get_version())

    # try importing each of the models in turn
    unsaved_models = []
    exceptions = ""
    saved_model_count = 0
    try:
        for modelwrapper in models:
            try:
        
                # extract the model from the deserialization wrapper
                model = modelwrapper.object
        
                # only allow the importing of models that are subclasses of SyncedModel
                if not hasattr(model, "verify"):
                    raise ValidationError("Cannot save model: %s does not have a verify method (not a subclass of SyncedModel?)" % model.__class__)
        
                # TODO(jamalex): more robust way to do this? (otherwise, it might barf about the id already existing)
                model._state.adding = False
        
                # verify that all fields are valid, and that foreign keys can be resolved
                model.full_clean()
        
                # save the imported model (checking that the signature is valid in the process)
                model.save(imported=True, increment_counters=increment_counters)

                # keep track of how many models have been successfully saved
                saved_model_count += 1

            except ValidationError as e: # the model could not be saved

                # keep a running list of models and exceptions, to be stored in purgatory
                exceptions += "%s: %s\n" % (model.pk, e)
                unsaved_models.append(model)

                # if the model is at least properly signed, try incrementing the counter for the signing device
                # (because otherwise we may never ask for additional models)
                try:
                    if increment_counters and model.verify():
                        model.signed_by.set_counter_position(model.counter)
                except:
                    pass
        
    except Exception as e:
        exceptions += str(e)
        
    # deal with any models that didn't validate properly; throw them into purgatory so we can try again later
    if unsaved_models:
        if not purgatory:
            purgatory = ImportPurgatory()
        
        # These models were successfully unserialized, so re-save in our own version.
        purgatory.serialized_models = serializers.serialize("versioned-json", unsaved_models, ensure_ascii=False, dest_version=own_device.get_version())
        purgatory.exceptions = exceptions
        purgatory.model_count = len(unsaved_models)
        purgatory.retry_attempts += 1
        purgatory.save()
    elif purgatory: # everything saved properly this time, so we can eliminate the purgatory instance
        purgatory.delete()

    out_dict = {
        "unsaved_model_count": len(unsaved_models),
        "saved_model_count": saved_model_count,
    }
    if exceptions:
        out_dict["exceptions"] = exceptions

    return out_dict<|MERGE_RESOLUTION|>--- conflicted
+++ resolved
@@ -125,12 +125,8 @@
         return serialized_models
 
 
-<<<<<<< HEAD
 #@transaction.commit_on_success
-def save_serialized_models(data, increment_counters=True, src_version=version.VERSION):
-=======
 def save_serialized_models(data, increment_counters=True, src_version=None):
->>>>>>> 9cd45d5e
     """Unserializes models (from a device of version=src_version) in data and saves them to the django database.
     If src_version is None, all unrecognized fields are (silently) stripped off.  
     If it is set to some value, then only fields of versions higher than ours are stripped off.
@@ -157,13 +153,8 @@
         purgatory = None
 
     # deserialize the models, either from text or a list of dictionaries
-<<<<<<< HEAD
-    if isinstance(data, basestring):
-        models = serializers.deserialize("versioned-json", data, src_version=src_version, dest_version=version.VERSION)
-=======
     if isinstance(data, str) or isinstance(data, unicode):
         models = serializers.deserialize("versioned-json", data, src_version=src_version, dest_version=own_device.get_version())
->>>>>>> 9cd45d5e
     else:
         models = serializers.deserialize("versioned-python", data, src_version=src_version, dest_version=own_device.get_version())
 
