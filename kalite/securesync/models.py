--- conflicted
+++ resolved
@@ -1,13 +1,4 @@
-"""
-Note: this module should not depend on central, 
-so we can exclude shipping central server code
-to distributed servers.
-"""
-
-import crypto
 import datetime
-import logging
-import random
 import uuid
 import zlib
 from annoying.functions import get_object_or_None
@@ -17,15 +8,14 @@
 from django.core import serializers
 from django.core.exceptions import ValidationError, ObjectDoesNotExist
 from django.db import models, transaction
-from django.db.models import Q, Max
-from django.utils.text import compress_string
+from django.db.models import Q
 from django.utils.translation import ugettext_lazy as _
 
 import kalite
 import settings
 from config.models import Settings
-from config.utils import set_as_registered
 from securesync import crypto, model_sync
+from pbkdf2 import crypt
 
 
 # Note: this MUST be hard-coded for backwards-compatibility reasons.
@@ -271,178 +261,10 @@
     description = models.TextField(blank=True)
 
     requires_trusted_signature = True
-<<<<<<< HEAD
-    
-    def generate_install_certificates(self, num_certificates=5):
-        
-        certs = []
-        if settings.CENTRAL_SERVER:
-            for i in range(num_certificates):
-                cert = self.zoneinstallcertificate_set.create()
-                certs.append(cert)
-                logging.debug("Created install certificate: Zone=%s; Cert=%s" % (self.name, cert.raw_value))
-        return certs            
-        
-    @transaction.commit_on_success
-    def register_offline(self, device, signed_values=None):
-        """Registers in an offline context by verifying the given certificates
-        with the zone's public key"""
-        
-        if device.is_registered():
-            raise Exception("Device is already registered!")
-        
-        if signed_values:
-            if hasattr(user_certificates,"pop"):
-                user_certificates = [ZoneInstallCertificate.objects.get(signed_value=sv) for sv in signed_values]
-            else:
-                user_certificates = [ZoneInstallCertificate.objects.get(signed_value=signed_values)]
-        else:
-            user_certificates = ZoneInstallCertificate.objects.filter(zone=self.id)
-
-        for cert in user_certificates:
-            if cert.verify():
-                # Things we have to do, in order to register
-                dz = DeviceZone(device=device, zone=self)
-                dz.save()
-                set_as_registered()
-
-                # Things we'd like to do, in order to facilitate user registrations:
-                #    Create a default facility.
-                if len(Facility.objects.all())==0:
-                    facility = Facility(name="Facility for device [%s]" % device.name)
-                    facility.save()
-
-                return cert.raw_value
-        return None
-        
+
     def __unicode__(self):
         return self.name
 
-
-class ZoneKey(SyncedModel):
-    """Zones should have keys, but for back compat, they can't.
-    So, let's define a one-to-one table, to store zone keys.
-    
-    ZoneKey gets created on the fly, whenever something happens
-    that requires one.  Note that right now, that is when
-    a ZoneInstallCertificate is requested."""
-    
-    zone = models.ForeignKey(Zone, verbose_name="Zone", unique=True)
-    private_key = models.TextField(max_length=500, blank=True) # distributed server
-    public_key = models.TextField(max_length=500)
-    
-    key = None
-    
-    def save(self, *args, **kwargs):
-        # This happens on the local server side
-        if self.public_key:
-            assert self.private_key or not settings.CENTRAL_SERVER, "public_key should only be set alone in distributed servers."
-            
-        # Auto-generate keys, if necessary
-        elif not self.private_key:
-            key = crypto.Key()
-            self.private_key = key.get_private_key_string()
-            self.public_key  = key.get_public_key_string()
-            
-        else:# self.public_key:
-            self.public_key = self.get_key().get_public_key_string()
-        
-        super(ZoneKey, self).save(*args, **kwargs)
-        
-        
-    def get_key(self):
-
-        # We have a cryptographic key object (from previous run); return it
-        if self.key:
-            return self.key
-
-        # We have key strings, but no key object.  create one!
-        elif self.private_key:
-            # For back-compatibility, where zones didn't have keys
-            if self.private_key=="dummy_key":
-                self.private_key = None
-                self.public_key = None
-                self.save()
-                
-            self.key = crypto.Key(private_key_string = self.private_key, public_key_string = self.public_key)
-            return self.key
-
-        elif self.public_key:
-            self.key = crypto.Key(public_key_string = self.public_key)
-            return self.key
-            
-        else:  
-            # Cannot create a key here; otherwise we run the risk
-            #   of changing the key (if it's generated here and not saved)
-            raise Exception('No key set for this object.')
-
-        
-class ZoneInstallCertificate(models.Model):
-    """Install certificates are used to validate the addition of a 
-    device to a zone during an offline install, with some guarantee
-    that if the device ever comes online, the central server will approve the addition.
-    """
-    
-    zone = models.ForeignKey(Zone, verbose_name="Zone Certificate")
-    raw_value = models.CharField(max_length=50, blank=False)
-    signed_value = models.CharField(max_length=500, blank=False)
-    expiration_date = models.DateTimeField()
-    
-    
-    @transaction.commit_on_success
-    def save(self, *args, **kwargs):
-
-        # Generate the certificate
-        if not self.raw_value:
-            self.raw_value = "%f" % random.random()
-            self.signed_value = ""
-        
-        if not self.signed_value:
-            self.signed_value = self.get_key().sign(self.raw_value)
-        
-        # Make sure we don't get duplicate certificates
-        cert_ids = set([cert.id for cert in ZoneInstallCertificate.objects.filter(zone=self.id,  raw_value=self.raw_value)]).union(set((self.id,)))
-        if len(cert_ids) != 1:
-            raise Exception("Cannot double-add install certificates.")
-        
-        # Expire in one year, if not specified
-        #   Note: no "years" nor "month" keywords, so set in days
-        if not self.expiration_date:
-            self.expiration_date = datetime.datetime.now() + datetime.timedelta(days=365) 
-            
-        super(ZoneInstallCertificate, self).save(*args, **kwargs)
-
-
-    def get_key(self):
-        if not getattr(self, "zonekey", None):
-            try:
-                self.zonekey = ZoneKey.objects.get(zone=self.zone)
-            except ZoneKey.DoesNotExist:
-                # generate the zone key
-                self.zonekey = ZoneKey(zone=self.zone)
-                self.zonekey.save()
-                self.zonekey.full_clean()
-        return self.zonekey.get_key()
-    
-    
-    def verify(self):
-        """Check that the given certificate is recognized, but don't actually use it."""
-        
-        return self.get_key().verify(self.raw_value, self.signed_value)
-            
-                
-    def use(self):
-        """Use the given install certificate: validate it, and remove it from the database.
-        If the certificate was invalid/unrecognized, then the method with raise an Exception"""
-        
-        self.delete()
-
-=======
-
-    def __unicode__(self):
-        return self.name
-
->>>>>>> bb27ada4
 
 class Facility(SyncedModel):
     name = models.CharField(verbose_name=_("Name"), help_text=_("(This is the name that students/teachers will see when choosing their facility; it can be in the local language.)"), max_length=100)
@@ -534,18 +356,6 @@
 
     requires_trusted_signature = True
 
-    def save(self, *args, **kwargs):
-        """Self-registering offline devices create their own;
-        all devices that register online receive one.
-        
-        TODO(bcipolli): we should just send our DeviceZone.  This is for later.. oops!"""
-        
-        existing_dz = DeviceZone.objects.filter(zone=self.zone, device=self.device)
-        if existing_dz and existing_dz[0].pk != self.pk:
-            pass # this happens when we self-registered offline.
-        else:
-            super(DeviceZone,self).save(*args,**kwargs)
-
     def __unicode__(self):
         return "Device: %s, assigned to Zone: %s" % (self.device, self.zone)
 
@@ -589,14 +399,7 @@
         fields = ["signed_version", "name", "description", "public_key"]
         return super(Device, self)._hashable_representation(fields=fields)
 
-<<<<<<< HEAD
-    def is_registered(self):
-        return self.get_zone() is not None
-        
-    def get_metadata(self):        
-=======
     def get_metadata(self):
->>>>>>> bb27ada4
         try:
             return self.devicemetadata
         except DeviceMetadata.DoesNotExist:
@@ -642,10 +445,8 @@
 
     @transaction.commit_on_success
     def increment_and_get_counter(self):
-        """Device sets own counter (in metadata), and returns it (for update)"""
-        
         metadata = self.get_metadata()
-        if not metadata.device.id: 
+        if not metadata.device.id:
             return 0
         metadata.counter_position += 1
         metadata.save()
