--- conflicted
+++ resolved
@@ -109,11 +109,7 @@
             raise ValidationException("Unknown password format.")
 
         # Update on cached password-relevant stuff
-<<<<<<< HEAD
-        if okie_dokie and not cached_password:
-=======
         if okie_dokie and not cached_password and self.id:  # only can create if the user's been saved
->>>>>>> fbb48f73
             CachedPassword.set_cached_password(self, raw_password=raw_password)
 
         return okie_dokie
@@ -135,18 +131,11 @@
             CachedPassword.invalidate_password_cache(user=self)
 
         else:
-<<<<<<< HEAD
-            n_iters = PASSWORD_ITERATIONS_TEACHER_SYNCED if self.is_teacher else PASSWORD_ITERATIONS_STUDENT_SYNCED
-            self.password = crypt(raw_password, iterations=n_iters)
-
-            CachedPassword.set_cached_password(self, raw_password)
-=======
             n_iters = settings.PASSWORD_ITERATIONS_TEACHER_SYNCED if self.is_teacher else settings.PASSWORD_ITERATIONS_STUDENT_SYNCED
             self.password = crypt(raw_password, iterations=n_iters)
 
             if self.id:
                 CachedPassword.set_cached_password(self, raw_password)
->>>>>>> fbb48f73
 
     def get_name(self):
         if self.first_name and self.last_name:
@@ -199,11 +188,8 @@
 
     @classmethod
     def set_cached_password(cls, user, raw_password):
-<<<<<<< HEAD
-=======
         assert user.id, "Your user must have an ID before calling this function."
 
->>>>>>> fbb48f73
         if not cls.is_enabled():
             # Must delete, to make sure we don't get out of sync.
             cls.invalidate_cached_password(user=user)
