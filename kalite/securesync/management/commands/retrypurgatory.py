--- conflicted
+++ resolved
@@ -2,11 +2,7 @@
 
 from django.core.management.base import BaseCommand, CommandError
 
-<<<<<<< HEAD
-=======
 import version
-from securesync.models import ImportPurgatory
->>>>>>> 2eff3435
 from securesync import model_sync
 from securesync.models import ImportPurgatory
 
