<<<<<<< HEAD
from django.contrib import admin
from models import *


class SyncSessionAdmin(admin.ModelAdmin):
    list_display = ("get_client_nonce", "client_device", "ip", "server_device", "verified", "closed", "timestamp", "client_version",)
    list_filter = ("verified", "closed", "client_version",)
    
    def get_client_nonce(self, obj):
        return obj.client_nonce[0:5]
    get_client_nonce.short_description = "Client nonce"
    
admin.site.register(SyncSession, SyncSessionAdmin)


class RegisteredDevicePublicKeyAdmin(admin.ModelAdmin):
    list_display = ("public_key", "zone",)
    list_filter = ("zone",)
admin.site.register(RegisteredDevicePublicKey, RegisteredDevicePublicKeyAdmin)


class DeviceMetadataAdmin(admin.ModelAdmin):
    list_display = ("device", "is_trusted", "is_own_device", "counter_position",)
admin.site.register(DeviceMetadata, DeviceMetadataAdmin)


class ZoneAdmin(admin.ModelAdmin):
    list_display = ("name", "description",)
admin.site.register(Zone, ZoneAdmin)


class FacilityAdmin(admin.ModelAdmin):
    list_display = ("name", "address",)
admin.site.register(Facility, FacilityAdmin)


class FacilityGroupAdmin(admin.ModelAdmin):
    list_display = ("name", "facility",)
admin.site.register(FacilityGroup, FacilityGroupAdmin)


class FacilityUserAdmin(admin.ModelAdmin):
    list_display = ("facility", "username", "first_name", "last_name",)
    list_filter = ("facility",)
admin.site.register(FacilityUser, FacilityUserAdmin)


class DeviceZoneAdmin(admin.ModelAdmin):
    list_display = ("device", "zone",)
    list_filter = ("device", "zone",)
admin.site.register(DeviceZone, DeviceZoneAdmin)


class DeviceAdmin(admin.ModelAdmin):
    list_display = ("device_id", "name", "description", "is_own_device", "is_trusted", "get_zone", "version")
    
    def is_own_device(self, obj):
        return obj.devicemetadata.is_own_device
    is_own_device.boolean = True
    is_own_device.admin_order_field = "devicemetadata__is_own_device"
    
    def is_trusted(self, obj):
        return obj.devicemetadata.is_trusted
    is_trusted.boolean = True
    is_trusted.admin_order_field = "devicemetadata__is_trusted"

    def device_id(self, obj):
        return obj.id[0:5]
    device_id.admin_order_field = "id"

admin.site.register(Device, DeviceAdmin)

class ImportPurgatoryAdmin(admin.ModelAdmin):
    list_display = ("timestamp", "counter", "retry_attempts",)
admin.site.register(ImportPurgatory, ImportPurgatoryAdmin)
=======
from .devices.admin import *
from .engine.admin import *
from .users.admin import *
>>>>>>> eb5b0bc6
<|MERGE_RESOLUTION|>--- conflicted
+++ resolved
@@ -1,81 +1,3 @@
-<<<<<<< HEAD
-from django.contrib import admin
-from models import *
-
-
-class SyncSessionAdmin(admin.ModelAdmin):
-    list_display = ("get_client_nonce", "client_device", "ip", "server_device", "verified", "closed", "timestamp", "client_version",)
-    list_filter = ("verified", "closed", "client_version",)
-    
-    def get_client_nonce(self, obj):
-        return obj.client_nonce[0:5]
-    get_client_nonce.short_description = "Client nonce"
-    
-admin.site.register(SyncSession, SyncSessionAdmin)
-
-
-class RegisteredDevicePublicKeyAdmin(admin.ModelAdmin):
-    list_display = ("public_key", "zone",)
-    list_filter = ("zone",)
-admin.site.register(RegisteredDevicePublicKey, RegisteredDevicePublicKeyAdmin)
-
-
-class DeviceMetadataAdmin(admin.ModelAdmin):
-    list_display = ("device", "is_trusted", "is_own_device", "counter_position",)
-admin.site.register(DeviceMetadata, DeviceMetadataAdmin)
-
-
-class ZoneAdmin(admin.ModelAdmin):
-    list_display = ("name", "description",)
-admin.site.register(Zone, ZoneAdmin)
-
-
-class FacilityAdmin(admin.ModelAdmin):
-    list_display = ("name", "address",)
-admin.site.register(Facility, FacilityAdmin)
-
-
-class FacilityGroupAdmin(admin.ModelAdmin):
-    list_display = ("name", "facility",)
-admin.site.register(FacilityGroup, FacilityGroupAdmin)
-
-
-class FacilityUserAdmin(admin.ModelAdmin):
-    list_display = ("facility", "username", "first_name", "last_name",)
-    list_filter = ("facility",)
-admin.site.register(FacilityUser, FacilityUserAdmin)
-
-
-class DeviceZoneAdmin(admin.ModelAdmin):
-    list_display = ("device", "zone",)
-    list_filter = ("device", "zone",)
-admin.site.register(DeviceZone, DeviceZoneAdmin)
-
-
-class DeviceAdmin(admin.ModelAdmin):
-    list_display = ("device_id", "name", "description", "is_own_device", "is_trusted", "get_zone", "version")
-    
-    def is_own_device(self, obj):
-        return obj.devicemetadata.is_own_device
-    is_own_device.boolean = True
-    is_own_device.admin_order_field = "devicemetadata__is_own_device"
-    
-    def is_trusted(self, obj):
-        return obj.devicemetadata.is_trusted
-    is_trusted.boolean = True
-    is_trusted.admin_order_field = "devicemetadata__is_trusted"
-
-    def device_id(self, obj):
-        return obj.id[0:5]
-    device_id.admin_order_field = "id"
-
-admin.site.register(Device, DeviceAdmin)
-
-class ImportPurgatoryAdmin(admin.ModelAdmin):
-    list_display = ("timestamp", "counter", "retry_attempts",)
-admin.site.register(ImportPurgatory, ImportPurgatoryAdmin)
-=======
 from .devices.admin import *
 from .engine.admin import *
-from .users.admin import *
->>>>>>> eb5b0bc6
+from .users.admin import *