from django import forms
from models import RegisteredDevicePublicKey, Zone, FacilityUser, Facility, FacilityGroup

class RegisteredDevicePublicKeyForm(forms.ModelForm):

    def __init__(self, user, *args, **kwargs):
        super(RegisteredDevicePublicKeyForm, self).__init__(*args, **kwargs)
        if not user.is_superuser:
            self.fields['zone'].queryset = reduce(lambda x,y: x+y,
                [orguser.get_zones() for orguser in user.organizationuser_set.all()])

    class Meta:
        model = RegisteredDevicePublicKey
        fields = ("zone", "public_key",)


class FacilityUserForm(forms.ModelForm):
    
    def __init__(self,request,*args,**kwargs):
        self.request = request
        super(FacilityUserForm,self).__init__(*args,**kwargs)
    
    class Meta:
        model = FacilityUser
        fields = ("facility","group", "username", "first_name", "last_name","is_teacher",)

    password = forms.CharField(widget=forms.PasswordInput, label="Password")
    facility = forms.ModelChoiceField(queryset=Facility.objects.all(),widget=forms.HiddenInput, label="Facility")
    
    def clean_is_teacher(self):
        if self.cleaned_data["is_teacher"] and not self.request.is_admin:
            raise forms.ValidationError("I'm sorry, Dave. I'm afraid I can't do that.")
        return self.cleaned_data["is_teacher"]


class FacilityForm(forms.ModelForm):

    class Meta:
        model = Facility
<<<<<<< HEAD
        fields = ("name", "description", "address", "address_normalized", "latitude", "longitude","zoom")
=======
        fields = ("name", "description", "address", "address_normalized", "latitude", "longitude",)
    
>>>>>>> 640ec048
        
class FacilityGroupForm(forms.ModelForm):

    facility = forms.ModelChoiceField(queryset=Facility.objects.all(),widget=forms.HiddenInput, label="Facility")

    class Meta:
        model = FacilityGroup
        fields = ("name","facility",)
    

class LoginForm(forms.ModelForm):
    password = forms.CharField(label="Password", widget=forms.PasswordInput)

    class Meta:
        model = FacilityUser
        fields = ("facility", "username", "password")

    def __init__(self, request=None, *args, **kwargs):
        self.user_cache = None
        super(LoginForm, self).__init__(*args, **kwargs)
        self.fields['facility'].queryset = Facility.objects.all()


    def clean(self):
        username = self.cleaned_data.get('username')
        facility = self.cleaned_data.get('facility')
        password = self.cleaned_data.get('password')

        try:
            self.user_cache = FacilityUser.objects.get(username=username, facility=facility)
        except FacilityUser.DoesNotExist as e:
            raise forms.ValidationError("User not found. Did you type your username correctly, and choose the right facility?")
        
        if not self.user_cache.check_password(password):
            self.user_cache = None
            if password and "password" not in self._errors:
                self._errors["password"] = ["Password was incorrect."]
        
        return self.cleaned_data

    def get_user(self):
        return self.user_cache

# class OrganizationForm(forms.ModelForm):
#     class Meta:
#         model = Organization
#         fields = ("name", "description", "url",)
#         widgets = {
#             "name": forms.TextInput(attrs={"size": 70}),
#             "description": forms.Textarea(attrs={"cols": 74, "rows": 2}),
#             "url": forms.TextInput(attrs={"size": 70}),
#         }
<|MERGE_RESOLUTION|>--- conflicted
+++ resolved
@@ -37,12 +37,8 @@
 
     class Meta:
         model = Facility
-<<<<<<< HEAD
-        fields = ("name", "description", "address", "address_normalized", "latitude", "longitude","zoom")
-=======
-        fields = ("name", "description", "address", "address_normalized", "latitude", "longitude",)
-    
->>>>>>> 640ec048
+        fields = ("name", "description", "address", "address_normalized", "latitude", "longitude", "zoom")
+
         
 class FacilityGroupForm(forms.ModelForm):
 
