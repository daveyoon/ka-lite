--- conflicted
+++ resolved
@@ -1,22 +1,6 @@
 from django.conf.urls.defaults import include, patterns, url
 
-<<<<<<< HEAD
-urlpatterns = patterns('securesync.api_views',
-    url(r'^api/register$', 'register_device', {}, 'register_device'),
-    url(r'^api/test$', 'test_connection', {}, 'test_connection'),
-    url(r'^api/session/create$', 'create_session', {}, 'create_session'),
-    url(r'^api/session/destroy$', 'destroy_session', {}, 'destroy_session'),
-    url(r'^api/device/counters$', 'device_counters', {}, 'device_counters'),
-    url(r'^api/device/download$', 'device_download', {}, 'device_download'),
-    url(r'^api/models/download$', 'model_download', {}, 'model_download'),
-    url(r'^api/models/upload$', 'model_upload', {}, 'model_upload'),
-    url(r'^api/status$', 'status', {}, 'status'),
-)
-
-urlpatterns += patterns('securesync.views',
-=======
 urlpatterns = patterns('securesync.views',
->>>>>>> 906ad1e7
     url(r'^register/$', 'register_public_key', {}, 'register_public_key'),
     url(r'^addteacher/$', 'add_facility_teacher', {}, 'add_facility_teacher'),
     url(r'^addstudent/$', 'add_facility_student', {}, 'add_facility_student'),
