import re, json, uuid
import cgi

from django.core import serializers
from django.http import HttpResponse
from django.utils import simplejson
from django.views.decorators.csrf import csrf_exempt, ensure_csrf_cookie
from django.views.decorators.gzip import gzip_page
from django.contrib import messages
from main.models import VideoLog, ExerciseLog
from config.models import Settings
<<<<<<< HEAD
from utils.internet import JsonResponse
=======
from django.contrib.messages.api import get_messages
from django.utils.safestring import SafeString, SafeUnicode, mark_safe
>>>>>>> 27eeb927

import crypto
import settings
from models import *
from securesync.views import distributed_server_only


def require_sync_session(handler):
    def wrapper_fn(request):
        if request.raw_post_data:
            data = simplejson.loads(request.raw_post_data)
        else:
            data = request.GET
        try:
            if "client_nonce" not in data:
                return JsonResponse({"error": "Client nonce must be specified."}, status=500)
            session = SyncSession.objects.get(client_nonce=data["client_nonce"])
            if not session.verified:
                return JsonResponse({"error": "Session has not yet been verified."}, status=500)
            if session.closed:
                return JsonResponse({"error": "Session is already closed."}, status=500)
        except SyncSession.DoesNotExist:
            return JsonResponse({"error": "Session with specified client nonce could not be found."}, status=500)
        response = handler(data, session)
        session.save()
        return response
    return wrapper_fn

@csrf_exempt
def register_device(request):
    data = simplejson.loads(request.raw_post_data or "{}")
    
    # attempt to load the client device data from the request data
    if "client_device" not in data:
        return JsonResponse({"error": "Serialized client device must be provided."}, status=500)
    try:
        models = serializers.deserialize("json", data["client_device"])
        client_device = models.next().object
    except Exception as e:
        return JsonResponse({
            "error": "Could not decode the client device model: %r" % e,
            "code": "client_device_corrupted",
        }, status=500)
    if not isinstance(client_device, Device):
        return JsonResponse({
            "error": "Client device must be an instance of the 'Device' model.",
            "code": "client_device_not_device",
        }, status=500)
    if not client_device.verify():
        return JsonResponse({
            "error": "Client device must be self-signed with a signature matching its own public key.",
            "code": "client_device_invalid_signature",
        }, status=500)
        
    # we have a valid self-signed Device, so now check if its public key has been registered
    try:
        registration = RegisteredDevicePublicKey.objects.get(public_key=client_device.public_key)
    except RegisteredDevicePublicKey.DoesNotExist:
        try:
            device = Device.objects.get(public_key=client_device.public_key)
            return JsonResponse({
                "error": "This device has already been registered",
                "code": "device_already_registered",
            }, status=500)            
        except Device.DoesNotExist:
            return JsonResponse({
                "error": "Device registration with public key not found; login and register first?",
                "code": "public_key_unregistered",
            }, status=500)
    
    client_device.signed_by = client_device
    
    # the device checks out; let's save it!
    client_device.save(imported=True)
    
    # create the DeviceZone for the new device
    device_zone = DeviceZone(device=client_device, zone=registration.zone)
    device_zone.save()
    
    # delete the RegisteredDevicePublicKey, now that we've initialized the device and put it in its zone
    registration.delete()
    
    # return our local (server) Device, its Zone, and the newly created DeviceZone, to the client
    return JsonResponse(
        json_serializer.serialize(
            [Device.get_own_device(), registration.zone, device_zone], ensure_ascii=False
        )
    )

@csrf_exempt
def create_session(request):
    data = simplejson.loads(request.raw_post_data or "{}")
    if "client_nonce" not in data:
        return JsonResponse({"error": "Client nonce must be specified."}, status=500)
    if len(data["client_nonce"]) != 32 or re.match("[^0-9a-fA-F]", data["client_nonce"]):
        return JsonResponse({"error": "Client nonce is malformed (must be 32-digit hex)."}, status=500)
    if "client_device" not in data:
        return JsonResponse({"error": "Client device must be specified."}, status=500)
    if "server_nonce" not in data:
        if SyncSession.objects.filter(client_nonce=data["client_nonce"]).count():
            return JsonResponse({"error": "Session already exists; include server nonce and signature."}, status=500)
        session = SyncSession()
        session.client_nonce = data["client_nonce"]
        session.client_os = data.get("client_os", "")
        session.client_version = data.get("client_version", "")
        try:
            client_device = Device.objects.get(pk=data["client_device"])
            session.client_device = client_device
        except Device.DoesNotExist:
             return JsonResponse({"error": "Client device matching id could not be found."}, status=500)
        session.server_nonce = uuid.uuid4().hex
        session.server_device = Device.get_own_device()
        session.ip = request.META.get("HTTP_X_FORWARDED_FOR", request.META.get('REMOTE_ADDR', ""))
        if session.client_device.pk == session.server_device.pk:
            return JsonResponse({"error": "I know myself when I see myself, and you're not me."}, status=500)
        session.save()
    else:
        try:
            session = SyncSession.objects.get(client_nonce=data["client_nonce"])
        except SyncSession.DoesNotExist:
            return JsonResponse({"error": "Session with specified client nonce could not be found."}, status=500)
        if session.server_nonce != data["server_nonce"]:
            return JsonResponse({"error": "Server nonce did not match saved value."}, status=500)
        if not data.get("signature", ""):
            return JsonResponse({"error": "Must include signature."}, status=500)
        if not session.verify_client_signature(data["signature"]):
            return JsonResponse({"error": "Signature did not match."}, status=500)
        session.verified = True
        session.save()
        
    return JsonResponse({
        "session": json_serializer.serialize([session], ensure_ascii=False),
        "signature": session.sign(),
    })
    
@csrf_exempt
@require_sync_session
def destroy_session(data, session):
    session.closed = True
    return JsonResponse({})

@csrf_exempt
@gzip_page
@require_sync_session
def device_download(data, session):
    zone = session.client_device.get_zone()
    devicezones = list(DeviceZone.objects.filter(zone=zone, device__in=data["devices"]))
    devices = [devicezone.device for devicezone in devicezones]
    session.models_downloaded += len(devices) + len(devicezones)
    return JsonResponse({"devices": json_serializer.serialize(devices + devicezones, ensure_ascii=False)})

@csrf_exempt
@require_sync_session
def device_upload(data, session):
    # TODO(jamalex): check that the uploaded devices belong to the client device's zone and whatnot
    # (although it will only save zones from here if centrally signed, and devices if registered in a zone)
    result = save_serialized_models(data.get("devices", "[]"))
    session.models_uploaded += result["saved_model_count"]
    return JsonResponse(result)
        
@csrf_exempt
@gzip_page
@require_sync_session
def device_counters(data, session):
    device_counters = get_device_counters(session.client_device.get_zone())
    return JsonResponse({
        "device_counters": device_counters,
    })

@csrf_exempt
@require_sync_session
def upload_models(data, session):
    if "models" not in data:
        return JsonResponse({"error": "Must provide models."}, status=500)
    result = save_serialized_models(data["models"])
    session.models_uploaded += result["saved_model_count"]
    return JsonResponse(result)

@csrf_exempt
@gzip_page
@require_sync_session
def download_models(data, session):
    if "device_counters" not in data:
        return JsonResponse({"error": "Must provide device counters."}, status=500)
    result = get_serialized_models(data["device_counters"], zone=session.client_device.get_zone(), include_count=True)
    session.models_downloaded += result["count"]
    return JsonResponse({
        "models": result["models"]
    })
    
@csrf_exempt
def test_connection(request):
    return HttpResponse("OK")


# On pages with no forms, we want to ensure that the CSRF cookie is set, so that AJAX POST
# requests will be possible. Since `status` is always loaded, it's a good place for this.
@ensure_csrf_cookie
@distributed_server_only
def status(request):
    """In order to promote (efficient) caching on (low-powered)
    distributed devices, we do not include ANY user data in our
    templates.  Instead, an AJAX request is made to download user
    data, and javascript used to update the page.
    
    This view is the view providing the json blob of user information,
    for each page view on the distributed server.
    
    Besides basic user data, we also provide access to the
    Django message system through this API, again to promote
    caching by excluding any dynamic information from the server-generated
    templates.
    """
    # Build a list of messages to pass to the user.
    #   Iterating over the messages removes them from the
    #   session storage, thus they only appear once.
    message_dicts = []
    for message in  get_messages(request):
        # Make sure to escape strings not marked as safe.
        # Note: this duplicates a bit of Django template logic.
        msg_txt = message.message
        if not (isinstance(message.message, SafeString) or isinstance(message.message, SafeUnicode)):
            msg_txt = cgi.escape(str(msg_txt))

        message_dicts.append({
            "tags": message.tags, 
            "text": msg_txt,
        }) 
        
    data = {
        "is_logged_in": request.is_logged_in,
        "registered": bool(Settings.get("registered")),
        "is_admin": request.is_admin,
        "is_django_user": request.is_django_user,
        "points": 0,
        "messages": message_dicts,
    }
    if "facility_user" in request.session:
        user = request.session["facility_user"]
        data["is_logged_in"] = True
        data["username"] = user.get_name()
        data["points"] = VideoLog.get_points_for_user(user) + ExerciseLog.get_points_for_user(user)
    if request.user.is_authenticated():
        data["is_logged_in"] = True
        data["username"] = request.user.username
    
    return JsonResponse(data)<|MERGE_RESOLUTION|>--- conflicted
+++ resolved
@@ -1,4 +1,5 @@
-import re, json, uuid
+import re
+import uuid
 import cgi
 
 from django.core import serializers
@@ -9,12 +10,11 @@
 from django.contrib import messages
 from main.models import VideoLog, ExerciseLog
 from config.models import Settings
-<<<<<<< HEAD
+
 from utils.internet import JsonResponse
-=======
+
 from django.contrib.messages.api import get_messages
 from django.utils.safestring import SafeString, SafeUnicode, mark_safe
->>>>>>> 27eeb927
 
 import crypto
 import settings
@@ -43,10 +43,11 @@
         return response
     return wrapper_fn
 
+
 @csrf_exempt
 def register_device(request):
     data = simplejson.loads(request.raw_post_data or "{}")
-    
+
     # attempt to load the client device data from the request data
     if "client_device" not in data:
         return JsonResponse({"error": "Serialized client device must be provided."}, status=500)
@@ -68,7 +69,7 @@
             "error": "Client device must be self-signed with a signature matching its own public key.",
             "code": "client_device_invalid_signature",
         }, status=500)
-        
+
     # we have a valid self-signed Device, so now check if its public key has been registered
     try:
         registration = RegisteredDevicePublicKey.objects.get(public_key=client_device.public_key)
@@ -78,31 +79,32 @@
             return JsonResponse({
                 "error": "This device has already been registered",
                 "code": "device_already_registered",
-            }, status=500)            
+            }, status=500)
         except Device.DoesNotExist:
             return JsonResponse({
                 "error": "Device registration with public key not found; login and register first?",
                 "code": "public_key_unregistered",
             }, status=500)
-    
+
     client_device.signed_by = client_device
-    
+
     # the device checks out; let's save it!
     client_device.save(imported=True)
-    
+
     # create the DeviceZone for the new device
     device_zone = DeviceZone(device=client_device, zone=registration.zone)
     device_zone.save()
-    
+
     # delete the RegisteredDevicePublicKey, now that we've initialized the device and put it in its zone
     registration.delete()
-    
+
     # return our local (server) Device, its Zone, and the newly created DeviceZone, to the client
     return JsonResponse(
         json_serializer.serialize(
             [Device.get_own_device(), registration.zone, device_zone], ensure_ascii=False
         )
     )
+
 
 @csrf_exempt
 def create_session(request):
@@ -124,7 +126,7 @@
             client_device = Device.objects.get(pk=data["client_device"])
             session.client_device = client_device
         except Device.DoesNotExist:
-             return JsonResponse({"error": "Client device matching id could not be found."}, status=500)
+            return JsonResponse({"error": "Client device matching id could not be found."}, status=500)
         session.server_nonce = uuid.uuid4().hex
         session.server_device = Device.get_own_device()
         session.ip = request.META.get("HTTP_X_FORWARDED_FOR", request.META.get('REMOTE_ADDR', ""))
@@ -144,17 +146,19 @@
             return JsonResponse({"error": "Signature did not match."}, status=500)
         session.verified = True
         session.save()
-        
+
     return JsonResponse({
         "session": json_serializer.serialize([session], ensure_ascii=False),
         "signature": session.sign(),
     })
-    
+
+
 @csrf_exempt
 @require_sync_session
 def destroy_session(data, session):
     session.closed = True
     return JsonResponse({})
+
 
 @csrf_exempt
 @gzip_page
@@ -166,6 +170,7 @@
     session.models_downloaded += len(devices) + len(devicezones)
     return JsonResponse({"devices": json_serializer.serialize(devices + devicezones, ensure_ascii=False)})
 
+
 @csrf_exempt
 @require_sync_session
 def device_upload(data, session):
@@ -174,7 +179,8 @@
     result = save_serialized_models(data.get("devices", "[]"))
     session.models_uploaded += result["saved_model_count"]
     return JsonResponse(result)
-        
+
+
 @csrf_exempt
 @gzip_page
 @require_sync_session
@@ -183,6 +189,7 @@
     return JsonResponse({
         "device_counters": device_counters,
     })
+
 
 @csrf_exempt
 @require_sync_session
@@ -192,6 +199,7 @@
     result = save_serialized_models(data["models"])
     session.models_uploaded += result["saved_model_count"]
     return JsonResponse(result)
+
 
 @csrf_exempt
 @gzip_page
@@ -204,7 +212,8 @@
     return JsonResponse({
         "models": result["models"]
     })
-    
+
+
 @csrf_exempt
 def test_connection(request):
     return HttpResponse("OK")
@@ -219,10 +228,10 @@
     distributed devices, we do not include ANY user data in our
     templates.  Instead, an AJAX request is made to download user
     data, and javascript used to update the page.
-    
+
     This view is the view providing the json blob of user information,
     for each page view on the distributed server.
-    
+
     Besides basic user data, we also provide access to the
     Django message system through this API, again to promote
     caching by excluding any dynamic information from the server-generated
@@ -232,7 +241,7 @@
     #   Iterating over the messages removes them from the
     #   session storage, thus they only appear once.
     message_dicts = []
-    for message in  get_messages(request):
+    for message in get_messages(request):
         # Make sure to escape strings not marked as safe.
         # Note: this duplicates a bit of Django template logic.
         msg_txt = message.message
@@ -240,10 +249,10 @@
             msg_txt = cgi.escape(str(msg_txt))
 
         message_dicts.append({
-            "tags": message.tags, 
+            "tags": message.tags,
             "text": msg_txt,
-        }) 
-        
+        })
+
     data = {
         "is_logged_in": request.is_logged_in,
         "registered": bool(Settings.get("registered")),
@@ -260,5 +269,5 @@
     if request.user.is_authenticated():
         data["is_logged_in"] = True
         data["username"] = request.user.username
-    
+
     return JsonResponse(data)