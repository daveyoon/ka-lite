import re
<<<<<<< HEAD
import json
import uuid

from django.http import HttpResponse
from django.utils import simplejson
from django.core import serializers
from django.views.decorators.csrf import csrf_exempt
from django.views.decorators.gzip import gzip_page
=======
import uuid
import cgi

from django.core import serializers
from django.http import HttpResponse
from django.utils import simplejson
from django.views.decorators.csrf import csrf_exempt, ensure_csrf_cookie
from django.views.decorators.gzip import gzip_page
from django.contrib import messages
from main.models import VideoLog, ExerciseLog
from config.models import Settings
>>>>>>> 906ad1e7

from utils.internet import JsonResponse

from django.contrib.messages.api import get_messages
from django.utils.safestring import SafeString, SafeUnicode, mark_safe

import crypto
import settings
<<<<<<< HEAD
import version
import model_sync
from main.models import VideoLog, ExerciseLog
from config.models import Settings
from models import * # includes model_sync
=======
from models import *
from securesync.views import distributed_server_only
>>>>>>> 906ad1e7

#_json_serializer = serializers.get_serializer("json")()

def require_sync_session(handler):
    def wrapper_fn(request):
        if request.raw_post_data:
            data = simplejson.loads(request.raw_post_data)
        else:
            data = request.GET
        try:
            if "client_nonce" not in data:
                return JsonResponse({"error": "Client nonce must be specified."}, status=500)
            session = SyncSession.objects.get(client_nonce=data["client_nonce"])
            if not session.verified:
                return JsonResponse({"error": "Session has not yet been verified."}, status=500)
            if session.closed:
                return JsonResponse({"error": "Session is already closed."}, status=500)
        except SyncSession.DoesNotExist:
            return JsonResponse({"error": "Session with specified client nonce could not be found."}, status=500)
        response = handler(data, session)
        session.save()
        return response
    return wrapper_fn


@csrf_exempt
def register_device(request):
    data = simplejson.loads(request.raw_post_data or "{}")

    # attempt to load the client device data from the request data
    if "client_device" not in data:
        return JsonResponse({"error": "Serialized client device must be provided."}, status=500)
    try:
        models = serializers.deserialize("json", data["client_device"], client_version=None, server_version=version.VERSION)
        client_device = models.next().object
    except Exception as e:
        return JsonResponse({
            "error": "Could not decode the client device model: %r" % e,
            "code": "client_device_corrupted",
        }, status=500)
    if not isinstance(client_device, Device):
        return JsonResponse({
            "error": "Client device must be an instance of the 'Device' model.",
            "code": "client_device_not_device",
        }, status=500)
    if not client_device.verify():
        return JsonResponse({
            "error": "Client device must be self-signed with a signature matching its own public key.",
            "code": "client_device_invalid_signature",
        }, status=500)

    # we have a valid self-signed Device, so now check if its public key has been registered
    try:
        registration = RegisteredDevicePublicKey.objects.get(public_key=client_device.public_key)
    except RegisteredDevicePublicKey.DoesNotExist:
        try:
            device = Device.objects.get(public_key=client_device.public_key)
            return JsonResponse({
                "error": "This device has already been registered",
                "code": "device_already_registered",
            }, status=500)
        except Device.DoesNotExist:
            return JsonResponse({
                "error": "Device registration with public key not found; login and register first?",
                "code": "public_key_unregistered",
            }, status=500)

    client_device.signed_by = client_device

    # the device checks out; let's save it!
    client_device.save(imported=True)

    # create the DeviceZone for the new device
    device_zone = DeviceZone(device=client_device, zone=registration.zone)
    device_zone.save()

    # delete the RegisteredDevicePublicKey, now that we've initialized the device and put it in its zone
    registration.delete()

    # return our local (server) Device, its Zone, and the newly created DeviceZone, to the client
    return JsonResponse(
        serializers.serialize("json", [Device.get_own_device(), registration.zone, device_zone], client_version=client_device.version, ensure_ascii=False)
    )


@csrf_exempt
def create_session(request):
    data = simplejson.loads(request.raw_post_data or "{}")
    if "client_nonce" not in data:
        return JsonResponse({"error": "Client nonce must be specified."}, status=500)
    if len(data["client_nonce"]) != 32 or re.match("[^0-9a-fA-F]", data["client_nonce"]):
        return JsonResponse({"error": "Client nonce is malformed (must be 32-digit hex)."}, status=500)
    if "client_device" not in data:
        return JsonResponse({"error": "Client device must be specified."}, status=500)
    if "server_nonce" not in data:
        if SyncSession.objects.filter(client_nonce=data["client_nonce"]).count():
            return JsonResponse({"error": "Session already exists; include server nonce and signature."}, status=500)
        session = SyncSession()
        session.client_nonce = data["client_nonce"]
        session.client_os = data.get("client_os", "")
        session.client_version = data.get("client_version", "")
        try:
            client_device = Device.objects.get(pk=data["client_device"])
            session.client_device = client_device
        except Device.DoesNotExist:
<<<<<<< HEAD
             return JsonResponse({"error": "Client device matching id could not be found. (id=%s)" % data["client_device"]}, status=500)
=======
            return JsonResponse({"error": "Client device matching id could not be found."}, status=500)
>>>>>>> 906ad1e7
        session.server_nonce = uuid.uuid4().hex
        session.server_device = Device.get_own_device()
        session.ip = request.META.get("HTTP_X_FORWARDED_FOR", request.META.get('REMOTE_ADDR', ""))
        if session.client_device.pk == session.server_device.pk:
            return JsonResponse({"error": "I know myself when I see myself, and you're not me."}, status=500)
        session.save()
    else:
        try:
            session = SyncSession.objects.get(client_nonce=data["client_nonce"])
        except SyncSession.DoesNotExist:
            return JsonResponse({"error": "Session with specified client nonce could not be found."}, status=500)
        if session.server_nonce != data["server_nonce"]:
            return JsonResponse({"error": "Server nonce did not match saved value."}, status=500)
        if not data.get("signature", ""):
            return JsonResponse({"error": "Must include signature."}, status=500)
        if not session.verify_client_signature(data["signature"]):
            return JsonResponse({"error": "Signature did not match."}, status=500)
        session.verified = True
        session.save()

    return JsonResponse({
        "session": serializers.serialize("json", [session], client_version=session.client_version, ensure_ascii=False ),
        "signature": session.sign(),
    })


@csrf_exempt
@require_sync_session
def destroy_session(data, session):
    session.closed = True
    return JsonResponse({})


@csrf_exempt
@gzip_page
@require_sync_session
def device_download(data, session):
    zone = session.client_device.get_zone()
    devicezones = list(DeviceZone.objects.filter(zone=zone, device__in=data["devices"]))
    devices = [devicezone.device for devicezone in devicezones]
    session.models_downloaded += len(devices) + len(devicezones)
    return JsonResponse({"devices": serializers.serialize("json", devices + devicezones, client_version=session.client_version, ensure_ascii=False)})


@csrf_exempt
@require_sync_session
def device_upload(data, session):
    # TODO(jamalex): check that the uploaded devices belong to the client device's zone and whatnot
    # (although it will only save zones from here if centrally signed, and devices if registered in a zone)
    try:
        result = model_sync.save_serialized_models(data.get("devices", "[]"), client_version=session.client_version)
    except Exception as e:
        result = { "error": e.message, "saved_model_count": 0 }
        
    session.models_uploaded += result["saved_model_count"]
    session.errors += result.has_key("error")
    return JsonResponse(result)


@csrf_exempt
@gzip_page
@require_sync_session
def device_counters(data, session):
    device_counters = Device.get_device_counters(session.client_device.get_zone())
    return JsonResponse({
        "device_counters": device_counters,
    })


@csrf_exempt
@require_sync_session
def model_upload(data, session):
    if "models" not in data:
        return JsonResponse({"error": "Must provide models.", "saved_model_count": 0}, status=500)
    try:
        result = model_sync.save_serialized_models(data["models"], client_version=session.client_version)
    except Exception as e:
        result = { "error": e.message, "saved_model_count": 0 }

    session.models_uploaded += result["saved_model_count"]
    session.errors += result.has_key("error")
    return JsonResponse(result)


@csrf_exempt
@gzip_page
@require_sync_session
def model_download(data, session):
    if "device_counters" not in data:
        return JsonResponse({"error": "Must provide device counters.", "count": 0}, status=500)
    try:
        result = model_sync.get_serialized_models(data["device_counters"], zone=session.client_device.get_zone(), include_count=True, client_version=session.client_version)
    except Exception as e:
        result = { "error": e.message, "count": 0 }

    session.models_downloaded += result["count"]
<<<<<<< HEAD
    session.errors += result.has_key("error")
    return JsonResponse(result)
            
=======
    return JsonResponse({
        "models": result["models"]
    })


>>>>>>> 906ad1e7
@csrf_exempt
def test_connection(request):
    return HttpResponse("OK")


# On pages with no forms, we want to ensure that the CSRF cookie is set, so that AJAX POST
# requests will be possible. Since `status` is always loaded, it's a good place for this.
@ensure_csrf_cookie
@distributed_server_only
def status(request):
    """In order to promote (efficient) caching on (low-powered)
    distributed devices, we do not include ANY user data in our
    templates.  Instead, an AJAX request is made to download user
    data, and javascript used to update the page.

    This view is the view providing the json blob of user information,
    for each page view on the distributed server.

    Besides basic user data, we also provide access to the
    Django message system through this API, again to promote
    caching by excluding any dynamic information from the server-generated
    templates.
    """
    # Build a list of messages to pass to the user.
    #   Iterating over the messages removes them from the
    #   session storage, thus they only appear once.
    message_dicts = []
    for message in get_messages(request):
        # Make sure to escape strings not marked as safe.
        # Note: this duplicates a bit of Django template logic.
        msg_txt = message.message
        if not (isinstance(message.message, SafeString) or isinstance(message.message, SafeUnicode)):
            msg_txt = cgi.escape(str(msg_txt))

        message_dicts.append({
            "tags": message.tags,
            "text": msg_txt,
        })

    data = {
        "is_logged_in": request.is_logged_in,
        "registered": bool(Settings.get("registered")),
        "is_admin": request.is_admin,
        "is_django_user": request.is_django_user,
        "points": 0,
        "messages": message_dicts,
    }
    if "facility_user" in request.session:
        user = request.session["facility_user"]
        data["is_logged_in"] = True
        data["username"] = user.get_name()
        data["points"] = VideoLog.get_points_for_user(user) + ExerciseLog.get_points_for_user(user)
    if request.user.is_authenticated():
        data["is_logged_in"] = True
        data["username"] = request.user.username

    return JsonResponse(data)<|MERGE_RESOLUTION|>--- conflicted
+++ resolved
@@ -1,46 +1,26 @@
+import cgi
+import json
 import re
-<<<<<<< HEAD
-import json
 import uuid
 
+from django.core import serializers
+from django.contrib import messages
+from django.contrib.messages.api import get_messages
 from django.http import HttpResponse
 from django.utils import simplejson
-from django.core import serializers
-from django.views.decorators.csrf import csrf_exempt
-from django.views.decorators.gzip import gzip_page
-=======
-import uuid
-import cgi
-
-from django.core import serializers
-from django.http import HttpResponse
-from django.utils import simplejson
+from django.utils.safestring import SafeString, SafeUnicode, mark_safe
 from django.views.decorators.csrf import csrf_exempt, ensure_csrf_cookie
 from django.views.decorators.gzip import gzip_page
-from django.contrib import messages
+
+import settings
+import version
+from config.models import Settings
 from main.models import VideoLog, ExerciseLog
-from config.models import Settings
->>>>>>> 906ad1e7
-
+from securesync import crypto, model_sync
+from securesync.models import *
+from utils.decorators import distributed_server_only
 from utils.internet import JsonResponse
 
-from django.contrib.messages.api import get_messages
-from django.utils.safestring import SafeString, SafeUnicode, mark_safe
-
-import crypto
-import settings
-<<<<<<< HEAD
-import version
-import model_sync
-from main.models import VideoLog, ExerciseLog
-from config.models import Settings
-from models import * # includes model_sync
-=======
-from models import *
-from securesync.views import distributed_server_only
->>>>>>> 906ad1e7
-
-#_json_serializer = serializers.get_serializer("json")()
 
 def require_sync_session(handler):
     def wrapper_fn(request):
@@ -144,11 +124,7 @@
             client_device = Device.objects.get(pk=data["client_device"])
             session.client_device = client_device
         except Device.DoesNotExist:
-<<<<<<< HEAD
-             return JsonResponse({"error": "Client device matching id could not be found. (id=%s)" % data["client_device"]}, status=500)
-=======
-            return JsonResponse({"error": "Client device matching id could not be found."}, status=500)
->>>>>>> 906ad1e7
+            return JsonResponse({"error": "Client device matching id could not be found. (id=%s)" % data["client_device"]}, status=500)
         session.server_nonce = uuid.uuid4().hex
         session.server_device = Device.get_own_device()
         session.ip = request.META.get("HTTP_X_FORWARDED_FOR", request.META.get('REMOTE_ADDR', ""))
@@ -245,17 +221,10 @@
         result = { "error": e.message, "count": 0 }
 
     session.models_downloaded += result["count"]
-<<<<<<< HEAD
     session.errors += result.has_key("error")
     return JsonResponse(result)
-            
-=======
-    return JsonResponse({
-        "models": result["models"]
-    })
-
-
->>>>>>> 906ad1e7
+
+
 @csrf_exempt
 def test_connection(request):
     return HttpResponse("OK")
