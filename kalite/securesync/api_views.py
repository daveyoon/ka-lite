<<<<<<< HEAD
=======
import re
import uuid
>>>>>>> ef95c0f5
import cgi
import json
import re
import uuid

from django.contrib import messages
from django.contrib.messages.api import get_messages
from django.core import serializers
from django.db import transaction
from django.http import HttpResponse
from django.utils import simplejson
<<<<<<< HEAD
from django.utils.safestring import SafeString, SafeUnicode, mark_safe
from django.views.decorators.csrf import csrf_exempt
from django.views.decorators.gzip import gzip_page
=======
from django.views.decorators.csrf import csrf_exempt, ensure_csrf_cookie
from django.views.decorators.gzip import gzip_page
from django.contrib import messages
from main.models import VideoLog, ExerciseLog
from config.models import Settings

from utils.internet import JsonResponse

from django.contrib.messages.api import get_messages
from django.utils.safestring import SafeString, SafeUnicode, mark_safe
>>>>>>> ef95c0f5

import kalite
import crypto
import settings
import model_sync
from config.models import Settings
from main.models import VideoLog, ExerciseLog
from securesync.models import *
from securesync.views import distributed_server_only


def require_sync_session(handler):
    def wrapper_fn(request):
        if request.raw_post_data:
            data = simplejson.loads(request.raw_post_data)
        else:
            data = request.GET
        try:
            if "client_nonce" not in data:
                return JsonResponse({"error": "Client nonce must be specified."}, status=500)
            session = SyncSession.objects.get(client_nonce=data["client_nonce"])
            if not session.verified:
                return JsonResponse({"error": "Session has not yet been verified."}, status=500)
            if session.closed:
                return JsonResponse({"error": "Session is already closed."}, status=500)
        except SyncSession.DoesNotExist:
            return JsonResponse({"error": "Session with specified client nonce could not be found."}, status=500)
        response = handler(data, session)
        session.save()
        return response
    return wrapper_fn


@csrf_exempt
def register_device(request):
<<<<<<< HEAD
    """Receives the client device info from the distributed server.
    Tries to register either because the device has been pre-registered,
    or because it has a valid INSTALL_CERTIFICATE."""
    
=======
    data = simplejson.loads(request.raw_post_data or "{}")

>>>>>>> ef95c0f5
    # attempt to load the client device data from the request data
    data = simplejson.loads(request.raw_post_data or "{}")
    if "client_device" not in data:
        return JsonResponse({"error": "Serialized client device must be provided."}, status=500)
    try:
        models = serializers.deserialize("json", data["client_device"], client_version=None, server_version=kalite.VERSION)
        client_device = models.next().object
    except Exception as e:
        return JsonResponse({
            "error": "Could not decode the client device model: %r" % e,
            "code": "client_device_corrupted",
        }, status=500)

    # Validate the loaded data
    if not isinstance(client_device, Device):
        return JsonResponse({
            "error": "Client device must be an instance of the 'Device' model.",
            "code": "client_device_not_device",
        }, status=500)
    if not client_device.verify():
        return JsonResponse({
            "error": "Client device must be self-signed with a signature matching its own public key.",
            "code": "client_device_invalid_signature",
        }, status=500)
<<<<<<< HEAD
    
    # Check if its public key has been registered
=======

    # we have a valid self-signed Device, so now check if its public key has been registered
>>>>>>> ef95c0f5
    try:
        registration = RegisteredDevicePublicKey.objects.get(public_key=client_device.public_key)
        zone = registration.zone
        registration.delete()
    except RegisteredDevicePublicKey.DoesNotExist:
        try:
            device = Device.objects.get(public_key=client_device.public_key)
            return JsonResponse({
                "error": "This device has already been registered",
                "code": "device_already_registered",
            }, status=500)
        except Device.DoesNotExist:
            return JsonResponse({
                "error": "Device registration with public key not found; login and register first?",
                "code": "public_key_unregistered",
            }, status=500)

<<<<<<< HEAD
    client_device.signed_by = client_device  # the device checks out; let's save it!
    client_device.save(imported=True)

    device_zone = DeviceZone(device=client_device, zone=registration.zone)
    device_zone.save()     # create the DeviceZone for the new device
=======
    client_device.signed_by = client_device

    # the device checks out; let's save it!
    client_device.save(imported=True)

    # create the DeviceZone for the new device
    device_zone = DeviceZone(device=client_device, zone=registration.zone)
    device_zone.save()

    # delete the RegisteredDevicePublicKey, now that we've initialized the device and put it in its zone
    registration.delete()
>>>>>>> ef95c0f5

    # return our local (server) Device, its Zone, and the newly created DeviceZone, to the client
    return JsonResponse(
        serializers.serialize("json", [Device.get_own_device(), registration.zone, device_zone], client_version=client_device.version, ensure_ascii=False)
    )


@csrf_exempt
def create_session(request):
    data = simplejson.loads(request.raw_post_data or "{}")
    if "client_nonce" not in data:
        return JsonResponse({"error": "Client nonce must be specified."}, status=500)
    if len(data["client_nonce"]) != 32 or re.match("[^0-9a-fA-F]", data["client_nonce"]):
        return JsonResponse({"error": "Client nonce is malformed (must be 32-digit hex)."}, status=500)
    if "client_device" not in data:
        return JsonResponse({"error": "Client device must be specified."}, status=500)
    if "server_nonce" not in data:
        if SyncSession.objects.filter(client_nonce=data["client_nonce"]).count():
            return JsonResponse({"error": "Session already exists; include server nonce and signature."}, status=500)
        session = SyncSession()
        session.client_nonce = data["client_nonce"]
        session.client_os = data.get("client_os", "")
        session.client_version = data.get("client_version", "")
        try:
            client_device = Device.objects.get(pk=data["client_device"])
            session.client_device = client_device
        except Device.DoesNotExist:
<<<<<<< HEAD
             return JsonResponse({"error": "Client device matching id could not be found. (id=%s)" % data["client_device"]}, status=500)
=======
            return JsonResponse({"error": "Client device matching id could not be found."}, status=500)
>>>>>>> ef95c0f5
        session.server_nonce = uuid.uuid4().hex
        session.server_device = Device.get_own_device()
        session.ip = request.META.get("HTTP_X_FORWARDED_FOR", request.META.get('REMOTE_ADDR', ""))
        if session.client_device.pk == session.server_device.pk:
            return JsonResponse({"error": "I know myself when I see myself, and you're not me."}, status=500)
        session.save()
    else:
        try:
            session = SyncSession.objects.get(client_nonce=data["client_nonce"])
        except SyncSession.DoesNotExist:
            return JsonResponse({"error": "Session with specified client nonce could not be found."}, status=500)
        if session.server_nonce != data["server_nonce"]:
            return JsonResponse({"error": "Server nonce did not match saved value."}, status=500)
        if not data.get("signature", ""):
            return JsonResponse({"error": "Must include signature."}, status=500)
        if not session.verify_client_signature(data["signature"]):
            return JsonResponse({"error": "Signature did not match."}, status=500)
        session.verified = True
        session.save()

    return JsonResponse({
        "session": serializers.serialize("json", [session], client_version=session.client_version, ensure_ascii=False ),
        "signature": session.sign(),
    })


@csrf_exempt
@require_sync_session
def destroy_session(data, session):
    session.closed = True
    return JsonResponse({})


@csrf_exempt
@gzip_page
@require_sync_session
def device_download(data, session):
    zone = session.client_device.get_zone()
    devicezones = list(DeviceZone.objects.filter(zone=zone, device__in=data["devices"]))
    devices = [devicezone.device for devicezone in devicezones]
    session.models_downloaded += len(devices) + len(devicezones)
    return JsonResponse({"devices": serializers.serialize("json", devices + devicezones, client_version=session.client_version, ensure_ascii=False)})


@csrf_exempt
@require_sync_session
def device_upload(data, session):
    # TODO(jamalex): check that the uploaded devices belong to the client device's zone and whatnot
    # (although it will only save zones from here if centrally signed, and devices if registered in a zone)
    try:
        result = model_sync.save_serialized_models(data.get("devices", "[]"), client_version=session.client_version)
    except Exception as e:
        result = { "error": e.message, "saved_model_count": 0 }
        
    session.models_uploaded += result["saved_model_count"]
    session.errors += result.has_key("error")
    return JsonResponse(result)


@csrf_exempt
@gzip_page
@require_sync_session
def device_counters(data, session):
    device_counters = Device.get_device_counters(session.client_device.get_zone())
    return JsonResponse({
        "device_counters": device_counters,
    })


@csrf_exempt
@require_sync_session
def model_upload(data, session):
    if "models" not in data:
        return JsonResponse({"error": "Must provide models.", "saved_model_count": 0}, status=500)
    try:
        result = model_sync.save_serialized_models(data["models"], client_version=session.client_version)
    except Exception as e:
        result = { "error": e.message, "saved_model_count": 0 }

    session.models_uploaded += result["saved_model_count"]
    session.errors += result.has_key("error")
    return JsonResponse(result)


@csrf_exempt
@gzip_page
@require_sync_session
def model_download(data, session):
    if "device_counters" not in data:
        return JsonResponse({"error": "Must provide device counters.", "count": 0}, status=500)
    try:
        result = model_sync.get_serialized_models(data["device_counters"], zone=session.client_device.get_zone(), include_count=True, client_version=session.client_version)
    except Exception as e:
        result = { "error": e.message, "count": 0 }

    session.models_downloaded += result["count"]
<<<<<<< HEAD
    session.errors += result.has_key("error")
    return JsonResponse(result)
            
=======
    return JsonResponse({
        "models": result["models"]
    })


>>>>>>> ef95c0f5
@csrf_exempt
def test_connection(request):
    return HttpResponse("OK")


# On pages with no forms, we want to ensure that the CSRF cookie is set, so that AJAX POST
# requests will be possible. Since `status` is always loaded, it's a good place for this.
@ensure_csrf_cookie
@distributed_server_only
def status(request):
    """In order to promote (efficient) caching on (low-powered)
    distributed devices, we do not include ANY user data in our
    templates.  Instead, an AJAX request is made to download user
    data, and javascript used to update the page.

    This view is the view providing the json blob of user information,
    for each page view on the distributed server.

    Besides basic user data, we also provide access to the
    Django message system through this API, again to promote
    caching by excluding any dynamic information from the server-generated
    templates.
    """
    # Build a list of messages to pass to the user.
    #   Iterating over the messages removes them from the
    #   session storage, thus they only appear once.
    message_dicts = []
    for message in get_messages(request):
        # Make sure to escape strings not marked as safe.
        # Note: this duplicates a bit of Django template logic.
        msg_txt = message.message
        if not (isinstance(message.message, SafeString) or isinstance(message.message, SafeUnicode)):
            msg_txt = cgi.escape(str(msg_txt))

        message_dicts.append({
            "tags": message.tags,
            "text": msg_txt,
        })

    data = {
        "is_logged_in": request.is_logged_in,
        "registered": bool(Settings.get("registered")),
        "is_admin": request.is_admin,
        "is_django_user": request.is_django_user,
        "points": 0,
        "messages": message_dicts,
    }
    if "facility_user" in request.session:
        user = request.session["facility_user"]
        data["is_logged_in"] = True
        data["username"] = user.get_name()
        data["points"] = VideoLog.get_points_for_user(user) + ExerciseLog.get_points_for_user(user)
    if request.user.is_authenticated():
        data["is_logged_in"] = True
        data["username"] = request.user.username

    return JsonResponse(data)<|MERGE_RESOLUTION|>--- conflicted
+++ resolved
@@ -1,42 +1,21 @@
-<<<<<<< HEAD
-=======
 import re
 import uuid
->>>>>>> ef95c0f5
 import cgi
-import json
-import re
-import uuid
 
 from django.contrib import messages
 from django.contrib.messages.api import get_messages
 from django.core import serializers
-from django.db import transaction
 from django.http import HttpResponse
 from django.utils import simplejson
-<<<<<<< HEAD
 from django.utils.safestring import SafeString, SafeUnicode, mark_safe
-from django.views.decorators.csrf import csrf_exempt
-from django.views.decorators.gzip import gzip_page
-=======
 from django.views.decorators.csrf import csrf_exempt, ensure_csrf_cookie
 from django.views.decorators.gzip import gzip_page
-from django.contrib import messages
+
+import settings
+from config.models import Settings
+from kalite.utils.internet import JsonResponse
 from main.models import VideoLog, ExerciseLog
-from config.models import Settings
-
-from utils.internet import JsonResponse
-
-from django.contrib.messages.api import get_messages
-from django.utils.safestring import SafeString, SafeUnicode, mark_safe
->>>>>>> ef95c0f5
-
-import kalite
-import crypto
-import settings
-import model_sync
-from config.models import Settings
-from main.models import VideoLog, ExerciseLog
+from securesync import crypto
 from securesync.models import *
 from securesync.views import distributed_server_only
 
@@ -65,29 +44,19 @@
 
 @csrf_exempt
 def register_device(request):
-<<<<<<< HEAD
-    """Receives the client device info from the distributed server.
-    Tries to register either because the device has been pre-registered,
-    or because it has a valid INSTALL_CERTIFICATE."""
-    
-=======
     data = simplejson.loads(request.raw_post_data or "{}")
 
->>>>>>> ef95c0f5
     # attempt to load the client device data from the request data
-    data = simplejson.loads(request.raw_post_data or "{}")
     if "client_device" not in data:
         return JsonResponse({"error": "Serialized client device must be provided."}, status=500)
     try:
-        models = serializers.deserialize("json", data["client_device"], client_version=None, server_version=kalite.VERSION)
+        models = serializers.deserialize("json", data["client_device"])
         client_device = models.next().object
     except Exception as e:
         return JsonResponse({
             "error": "Could not decode the client device model: %r" % e,
             "code": "client_device_corrupted",
         }, status=500)
-
-    # Validate the loaded data
     if not isinstance(client_device, Device):
         return JsonResponse({
             "error": "Client device must be an instance of the 'Device' model.",
@@ -98,17 +67,10 @@
             "error": "Client device must be self-signed with a signature matching its own public key.",
             "code": "client_device_invalid_signature",
         }, status=500)
-<<<<<<< HEAD
-    
-    # Check if its public key has been registered
-=======
 
     # we have a valid self-signed Device, so now check if its public key has been registered
->>>>>>> ef95c0f5
     try:
         registration = RegisteredDevicePublicKey.objects.get(public_key=client_device.public_key)
-        zone = registration.zone
-        registration.delete()
     except RegisteredDevicePublicKey.DoesNotExist:
         try:
             device = Device.objects.get(public_key=client_device.public_key)
@@ -122,13 +84,6 @@
                 "code": "public_key_unregistered",
             }, status=500)
 
-<<<<<<< HEAD
-    client_device.signed_by = client_device  # the device checks out; let's save it!
-    client_device.save(imported=True)
-
-    device_zone = DeviceZone(device=client_device, zone=registration.zone)
-    device_zone.save()     # create the DeviceZone for the new device
-=======
     client_device.signed_by = client_device
 
     # the device checks out; let's save it!
@@ -140,11 +95,12 @@
 
     # delete the RegisteredDevicePublicKey, now that we've initialized the device and put it in its zone
     registration.delete()
->>>>>>> ef95c0f5
 
     # return our local (server) Device, its Zone, and the newly created DeviceZone, to the client
     return JsonResponse(
-        serializers.serialize("json", [Device.get_own_device(), registration.zone, device_zone], client_version=client_device.version, ensure_ascii=False)
+        json_serializer.serialize(
+            [Device.get_own_device(), registration.zone, device_zone], ensure_ascii=False
+        )
     )
 
 
@@ -168,11 +124,7 @@
             client_device = Device.objects.get(pk=data["client_device"])
             session.client_device = client_device
         except Device.DoesNotExist:
-<<<<<<< HEAD
-             return JsonResponse({"error": "Client device matching id could not be found. (id=%s)" % data["client_device"]}, status=500)
-=======
             return JsonResponse({"error": "Client device matching id could not be found."}, status=500)
->>>>>>> ef95c0f5
         session.server_nonce = uuid.uuid4().hex
         session.server_device = Device.get_own_device()
         session.ip = request.META.get("HTTP_X_FORWARDED_FOR", request.META.get('REMOTE_ADDR', ""))
@@ -194,7 +146,7 @@
         session.save()
 
     return JsonResponse({
-        "session": serializers.serialize("json", [session], client_version=session.client_version, ensure_ascii=False ),
+        "session": json_serializer.serialize([session], ensure_ascii=False),
         "signature": session.sign(),
     })
 
@@ -214,7 +166,7 @@
     devicezones = list(DeviceZone.objects.filter(zone=zone, device__in=data["devices"]))
     devices = [devicezone.device for devicezone in devicezones]
     session.models_downloaded += len(devices) + len(devicezones)
-    return JsonResponse({"devices": serializers.serialize("json", devices + devicezones, client_version=session.client_version, ensure_ascii=False)})
+    return JsonResponse({"devices": json_serializer.serialize(devices + devicezones, ensure_ascii=False)})
 
 
 @csrf_exempt
@@ -222,13 +174,8 @@
 def device_upload(data, session):
     # TODO(jamalex): check that the uploaded devices belong to the client device's zone and whatnot
     # (although it will only save zones from here if centrally signed, and devices if registered in a zone)
-    try:
-        result = model_sync.save_serialized_models(data.get("devices", "[]"), client_version=session.client_version)
-    except Exception as e:
-        result = { "error": e.message, "saved_model_count": 0 }
-        
+    result = save_serialized_models(data.get("devices", "[]"))
     session.models_uploaded += result["saved_model_count"]
-    session.errors += result.has_key("error")
     return JsonResponse(result)
 
 
@@ -236,7 +183,7 @@
 @gzip_page
 @require_sync_session
 def device_counters(data, session):
-    device_counters = Device.get_device_counters(session.client_device.get_zone())
+    device_counters = get_device_counters(session.client_device.get_zone())
     return JsonResponse({
         "device_counters": device_counters,
     })
@@ -246,14 +193,9 @@
 @require_sync_session
 def model_upload(data, session):
     if "models" not in data:
-        return JsonResponse({"error": "Must provide models.", "saved_model_count": 0}, status=500)
-    try:
-        result = model_sync.save_serialized_models(data["models"], client_version=session.client_version)
-    except Exception as e:
-        result = { "error": e.message, "saved_model_count": 0 }
-
+        return JsonResponse({"error": "Must provide models."}, status=500)
+    result = save_serialized_models(data["models"])
     session.models_uploaded += result["saved_model_count"]
-    session.errors += result.has_key("error")
     return JsonResponse(result)
 
 
@@ -262,24 +204,14 @@
 @require_sync_session
 def model_download(data, session):
     if "device_counters" not in data:
-        return JsonResponse({"error": "Must provide device counters.", "count": 0}, status=500)
-    try:
-        result = model_sync.get_serialized_models(data["device_counters"], zone=session.client_device.get_zone(), include_count=True, client_version=session.client_version)
-    except Exception as e:
-        result = { "error": e.message, "count": 0 }
-
+        return JsonResponse({"error": "Must provide device counters."}, status=500)
+    result = get_serialized_models(data["device_counters"], zone=session.client_device.get_zone(), include_count=True)
     session.models_downloaded += result["count"]
-<<<<<<< HEAD
-    session.errors += result.has_key("error")
-    return JsonResponse(result)
-            
-=======
     return JsonResponse({
         "models": result["models"]
     })
 
 
->>>>>>> ef95c0f5
 @csrf_exempt
 def test_connection(request):
     return HttpResponse("OK")
