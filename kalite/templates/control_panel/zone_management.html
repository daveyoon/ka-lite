--- conflicted
+++ resolved
@@ -1,12 +1,7 @@
 {% extends "control_panel/base.html" %}
 {% load i18n %}
 
-<<<<<<< HEAD
 {% block title %}{{ zone.name }} - Sharing Network Management Console{% endblock title %}
-=======
-{% block title %}{{ zone.name }} - Zone Management Console{% endblock title %}
->>>>>>> 314a3f97
-{% block control_panel_active %}active{% endblock control_panel_active %}
 
 {% block headjs %}{{ block.super }}
 <script>
