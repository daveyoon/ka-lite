--- conflicted
+++ resolved
@@ -4,20 +4,10 @@
 
 {% block headcss %}
 <style>
-<<<<<<< HEAD
-label {
-    width: 350px;
-    display: block;
-    float: left;
-    text-align: right;
-    padding-right: 10px;
-}
-=======
 .form-section { width:75%; clear:left; }
 .form-label label { width:150px; text-align:left}
 .form-element { float:left; ;margin:0 }
 .errorlisty { float:left; ;margin-left:25px; color:red}
->>>>>>> e4987cf1
 .submit {
     margin-left: 71px;
 }
@@ -68,26 +58,6 @@
       {% if org_form.name.errors %}
         <div class="errorlisty">{{ org_form.name.errors.as_text }}</div>
       {% endif %}
-<<<<<<< HEAD
-    </p>
-    <p>
-      <label for="id_org_name">Organization Name:<br/>(optional)</label>
-      {{ org_form.name }}
-      {% if org_form.name.errors %}
-        <div class="errorlist">{{ org_form.name.errors.as_text }}</div>
-      {% endif %}
-    </p>
-    <p>
-      <label for="id_org_website">Organization URL:<br/>(optional)</label>
-      {{ org_form.url }}
-      {% if org_form.url.errors %}
-        <div class="errorlist">{{ org_form.url.errors.as_text }}</div>
-      {% endif %}
-    </p>
-    <p>
-      <label for="id_password1">Password:</label>
-      {{ form.password1 }}
-=======
     </div>
     <div class="form-section">
         <div class="form-label"><span style="margin-left:25px"><a href="#" onclick="$('#org_details').toggle()">Add details of your organization</a></span></div>
@@ -132,7 +102,6 @@
     <div class="form-section">
       <div class="form-label"><label for="id_password1">Password:</label></div>
       <div class="form-element">{{ form.password1 }}</div>
->>>>>>> e4987cf1
       {% if form.password1.errors %}
         <div class="errorlisty">{{ form.password1.errors.as_text }}</div>
       {% endif %}
