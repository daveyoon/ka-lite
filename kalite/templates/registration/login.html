--- conflicted
+++ resolved
@@ -63,12 +63,7 @@
 	</ul>
 	<br>
     <input type="hidden" name="{{ redirect.name }}" value="{{ redirect.url }}" />
-<<<<<<< HEAD
-	<input type="submit" class="btn" value="Log in" />
-=======
 	<input type="submit" class="button" value="Log in" />
->>>>>>> 314a3f97
-
 </form>
 
 <p>If you've forgotten your password, you can <a href="/accounts/password/reset/">reset it here</a>.</p>
