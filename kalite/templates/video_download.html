--- conflicted
+++ resolved
@@ -1,572 +1,563 @@
-{% extends 'base_distributed.html' %}
-
-{% load i18n %}
-{% load staticfiles %}
-
-{% block update_active %}active{% endblock update_active %}
-
-{% block title %}{% trans "Video Download" %}{% endblock %}
-
-{% block headcss %}
-<<<<<<< HEAD
-<link href="{% static "css/ui.dynatree.css" %}" rel="stylesheet" type="text/css"/>
-=======
-<link href="{% static 'css/ui.dynatree.css' %}" rel="stylesheet" type="text/css"/>
->>>>>>> ef95c0f5
-<style>
-
-ul.dynatree-container li, .ui-widget-content {
-    background-image: none;
-}
-
-.download-actions {
-    width: 400px;
-    float: left;
-    margin-right: 10px;
-    margin-top: 5px;
-    height: 60px;
-    padding: 10px;
-}
-
-.subtitles-download {
-    width: 500px;
-}
-
-.progress-section {
-    padding: 5px 0px 0px 0px;
-    display: none;
-}
-
-.progress-waiting {
-    padding: 5px 0px 0px 0px;
-    display: none;
-}
-
-.subtitle-section {
-    padding: 5px 0px 0px 0px;
-    display: none;
-}
-
-.progress-text {
-    color: #005987;
-    margin-top: 1.5px;
-}
-
-#progressbar-current {
-    opacity: 0.9;
-    height: 7px;
-    margin-top: -7px;
-    margin-bottom: 9px;
-}
-
-#progressbar-overall {
-    opacity: 0.9;
-    height: 12px;
-    margin-top: -7px
-}
-
-#progressbar-subtitle {
-	opacity: 0.9;
-    height: 12px;
-    margin-top: -7px
-}
-
-#progressbar-overall .ui-widget-header {
-    background: #00A000;
-}
-
-#progressbar-current .ui-widget-header {
-    background: #00AFD0;
-}
-
-#progressbar-subtitle .ui-widget-header {
-    background: #C4D831;
-}
-
-#download-legend-selected, #download-videos, #delete-videos {
-    display: none;
-}
-
-#content_tree {
-    margin-top: 15px;
-}
-
-#cancel-download {
-    display: none;
-    margin-top: 10px;
-}
-
-#download-videos {
-    font-weight: bold;
-    padding: 4px 10px 5px 10px;
-    margin-bottom: 5px;
-    color: #52A852;
-}
-
-#delete-videos {
-    color: #AC4343;
-    padding: 0 10px 0 10px;
-}
-
-#retry-video-download, #retry-subtitle-download {
-    color: red;
-    padding: 0 10px 0 10px;
-    display: none;
-    margin-top: 15px;
-}
-
-{% if am_i_online %}
-#download-help-link {
-    /* nothing yet! */
-}
-{% endif %}
-</style>
-{% endblock headcss %}
-{% block headjs %}
-<<<<<<< HEAD
-<script src="{% static "js/jquery-ui.custom.min.js" %}"></script>
-<script src="{% static "js/jquery.dynatree.min.js" %}"></script>
-=======
-<script src="{% static 'js/jquery-ui.custom.min.js' %}"></script>
-<script src="{% static 'js/jquery.dynatree.min.js' %}"></script>
->>>>>>> ef95c0f5
-
-<script type="text/javascript">
-    window.downloading_videos = [];
-    window.download_index = 0;
-    window.download_subtitle_index = 0;
-    
-    window.download_check_interval = null;
-    window.download_subtitle_check_interval = null;
-    
-    $(function() {
-        
-        setTimeout(function() {
-            doRequest("/api/get_topic_tree", {}).success(function(treeData) {
-                
-                $("#content_tree").dynatree({
-                    imagePath:"../images/",
-                    checkbox: true,
-                    selectMode: 3,
-                    children: treeData,
-                    debugLevel: 0,
-                    onSelect: function(select, node) {
-                    
-                        var newVideoCount = findSelectedIncompleteVideos().length;
-                        var oldVideoCount = findSelectedStartedVideos().length;
-                        
-                        $("#download-videos").hide();
-                        $("#delete-videos").hide();
-                        $("#download-legend-unselected").toggle((newVideoCount + oldVideoCount) == 0);
-                        $("#help-info").toggle((newVideoCount + oldVideoCount) == 0);
-                        
-                        if (newVideoCount > 0) {
-                            $(".new-video-count").text(newVideoCount);
-                            $("#download-videos").show();                                
-                        }
-                        if (oldVideoCount > 0) {
-                            $(".old-video-count").text(oldVideoCount);
-                            $("#delete-videos").show();
-                        }
-                    },
-                    onDblClick: function(node, event) {
-                        node.toggleSelect();
-                    },
-                    onKeydown: function(node, event) {
-                        if( event.which == 32 ) {
-                            node.toggleSelect();
-                            return false;
-                        }
-                    },
-                    onPostInit: function() {
-                		startDownloadChecks();
-                        startSubtitleDownloadChecks();
-                    }
-                });
-                        
-            });
-        }, 200);
-        
-    
-        $("#progressbar-overall").progressbar({
-            value: 0,
-            max: 10000000
-        });
-
-        $("#progressbar-current").progressbar({
-            value: 0,
-            max: 100
-        });
-        
-        $("#progressbar-subtitle").progressbar({
-            value: 0,
-            max: 10000000
-        });
-    
-        $("#download-videos").click(function() {
-            var videos = findSelectedIncompleteVideos();            
-            var video_queue = $.map(videos, function(node) {
-                return node.data.key;
-            });
-
-            unselectAllNodes();
-            doRequest("/api/start_video_download", {youtube_ids: video_queue}).success(startDownloadChecks);
-    	
-            $(".progress-section").hide();
-            $(".progress-waiting").show();
-            $("#cancel-download").show();
-        });
-
-        $("#delete-videos").click(function() {
-            var videos = findSelectedStartedVideos();
-            var video_queue = $.map(videos, function(node) {
-                return node.data.key;
-            });
-
-            unselectAllNodes();
-            
-            doRequest("/api/delete_videos", {youtube_ids: video_queue}).complete(function() {
-                $.each(video_queue, function(ind, id) {
-                    setNodeClass(id, "unstarted");
-                });
-            });
-        
-        });
-
-        $(".download-subtitles").click(function(event) {
-        
-            var new_only = $(event.target).attr("new_only");
-            var language = $("#language option:selected").val();
-            if (new_only!="true") {
-                if(!confirm("{% trans 'You are about to download new subtitles for all downloaded videos. This may take a long time.' %}")) {
-                    return;
-                }
-            }
-            
-            if (language) {
-                doRequest("/api/start_subtitle_download", {language: language, new_only: new_only}).success(startSubtitleDownloadChecks);
-                $(".progress-waiting").show();
-            } else {
-                alert("{% trans 'Please select a language first' %}");
-            }
-			
-        });
-        
-        $("#cancel-download").click(function() {
-            
-            clearInterval(window.download_check_interval);
-            clearInterval(window.download_subtitle_check_interval);
-            window.downloading_videos = [];
-            window.download_index = 0;
-            window.download_subtitle_index = 0;
-            
-            window.download_check_interval = null;
-            window.download_subtitle_check_interval = null;
-            $(".progress-section, .progress-waiting, .subtitle-section, #cancel-download").hide();
-            
-            doRequest("/api/cancel_downloads");
-        });
-       
-        $("#retry-video-download").click(function() {
-            doRequest("/api/start_video_download", {});
-        });
-    
-    });
-    
-    function unselectAllNodes() {
-        $.each($("#content_tree").dynatree("getSelectedNodes"), function(ind, node) {
-            node.select(false);
-        });
-    }
-    
-    function startDownloadChecks() {
-        doRequest("/api/get_video_download_list").success(function(video_ids) {
-            window.downloading_videos = video_ids;
-            window.download_index = 0;
-            clearInterval(window.download_check_interval);
-            if (video_ids.length == 0) {
-                return;
-            }
-            window.download_check_interval = setInterval(checkVideoDownloadProgress, 5000);
-            checkVideoDownloadProgress();
-        });
-    }
-    
-    function startSubtitleDownloadChecks() {
-    	doRequest("/api/get_subtitle_download_list").success(function(video_ids) {
-	        window.downloading_subtitles = video_ids;
-	        window.download_subtitle_index = 0;
-	        clearInterval(window.download_subtitle_check_interval);
-	        if (video_ids.length == 0) {
-                $(".progress-waiting").hide();
-	            return;
-	        }
-	        window.download_subtitle_check_interval = setInterval(checkSubtitleDownloadProgress, 5000);
-	        checkSubtitleDownloadProgress();
-    	}).fail(function() {
-    	    show_message("error", "Error downloading subtitles: " + this);
-    	});
-    }
-    
-   	function checkSubtitleDownloadProgress() {
-        doRequest("/api/check_subtitle_download").success(function(remainder) {
-            if (!window.download_subtitle_check_interval) {
-                return;
-            }
-            window.download_subtitle_index = window.downloading_subtitles.length - remainder;
-            updateSubtitleProgressDisplay();
-            if (remainder == 0) {
-            	clearInterval(window.download_subtitle_check_interval);
-                $(".progress-subtitle, #cancel-download").hide();
-                return;
-            }
-    	}).fail(function(resp) {
-    	    switch (resp.status) {
-    	        case 403:
-    	            window.location.reload()
-    	            break;
-    	        default:
-            	    show_message("error", "Error downloading subtitles: " + resp.responseText);
-            	    clearInterval(window.download_subtitle_check_interval)
-            	    break;
-            }
-    	});
-    }
-    
-    function checkVideoDownloadProgress() {
-        var currentKey = window.downloading_videos[window.download_index];
-        doRequest("/api/check_video_download", {youtube_ids: [currentKey]}).success(function(progress) {
-            if (!window.download_check_interval) {
-                return;
-            }
-            window.current_download_percent = progress[currentKey];
-            updateProgressDisplay();
-            if (window.current_download_percent == 100) {
-                setNodeClass(currentKey, "complete");
-                window.download_index++;
-                if (window.download_index >= window.downloading_videos.length) {
-                    clearInterval(window.download_check_interval);
-                    $(".progress-section, #cancel-download").hide();
-                    return;
-                }
-                checkVideoDownloadProgress();
-            } else if (!progress["downloading"]) {
-                $("#retry-video-download").show();
-            } else {
-                $("#retry-video-download").hide();
-            }
-    	}).fail(function(resp) {
-    	    switch (resp.status) {
-    	        case 403:
-    	            window.location.reload()
-    	            break;
-    	        default:
-            	    show_message("error", "Error downloading videos: " + resp.responseText);
-            	    clearInterval(window.download_subtitle_check_interval)
-            	    break;
-            }
-    	});
-    }
-    
-    function updateProgressDisplay() {
-        if (window.download_index < window.downloading_videos.length) {
-            if (download_index > 0 || current_download_percent > 0) {
-            	$(".progress-section").show();
-            	$(".progress-waiting").hide();
-                $("#cancel-download").show();
-    	 	} else {
-                $(".progress-section").hide();
-            	$(".progress-waiting").show();
-                $("#cancel-download").show();
-        	}            
-        } else {
-            $(".progress-section").hide();
-            if ($(".subtitle-section:visible").length == 0) {
-                $("#cancel-download").hide();
-            }
-            return;
-        }
-        
-        $("#progressbar-current").progressbar({value: window.current_download_percent});
-        $("#progressbar-overall").progressbar({
-            value: window.download_index * 100 + window.current_download_percent,
-            max: window.downloading_videos.length * 100
-        });
-
-        var currentKey = window.downloading_videos[window.download_index];
-        var currentNode = $("#content_tree").dynatree("getTree").getNodeByKey(currentKey);
-        $(".video-title").text(currentNode.data.title);
-        $(".video-downloading-current").text(window.download_index + 1);
-        $(".video-downloading-total").text(window.downloading_videos.length);
-   
-       
-    }
-    
-    function updateSubtitleProgressDisplay() {
-    	
-    	if (window.download_subtitle_index < window.downloading_subtitles.length) {
-     		$(".subtitle-section, #cancel-download").show();
-            $(".progress-waiting").hide();
-      	} else {
-        	$(".subtitle-section").hide();
-            if ($(".progress-section:visible").length == 0) {
-                $("#cancel-download").hide();
-            }
-        return;
-    	}
-    
-        $("#progressbar-subtitle").progressbar({
-            value: window.download_subtitle_index * 100,
-            max: window.downloading_subtitles.length * 100
-    	});
-    
-        $(".subtitle-downloading-current").text(window.download_subtitle_index);
-        $(".subtitle-downloading-total").text(window.downloading_subtitles.length);  
-    
-    }
-    
-    function findSelectedIncompleteVideos() {
-        var arr = $("#content_tree").dynatree("getSelectedNodes");
-        return $.grep(arr, function(node) { 
-            return node.data.addClass != "complete" && node.childList == null;
-        });
-    }
-
-    function findSelectedStartedVideos() {
-        var arr = $("#content_tree").dynatree("getSelectedNodes");
-        return $.grep(arr, function(node) { 
-            return node.data.addClass != "unstarted" && node.childList == null;
-        });
-    }
-    
-    function withNodes(nodeKey, callback, currentNode) {
-        if (!currentNode) {
-            currentNode = $("#content_tree").dynatree("getTree").tnRoot.childList[0];
-        }
-        $.each(currentNode.childList || [], function(ind, child) {
-            if (child.data.key == nodeKey) {
-                callback(child);
-            }
-            withNodes(nodeKey, callback, child);
-        });
-    }
-    
-    function setNodeClass(nodeKey, className) {
-        withNodes(nodeKey, function(node) {
-            $(node.span).removeClass("unstarted partial complete").addClass(className);
-            node.data.addClass = className;
-            if (node.parent) {
-                updateNodeClass(node.parent);
-            }            
-        });
-    }
-
-    function updateNodeClass(node) {
-        if (node.childList) {
-            var complete = true;
-            var unstarted = true;
-            for (var i = 0; i < node.childList.length; i++) {
-                var child = node.childList[i];
-                if (child.data.addClass != "complete") {
-                    complete = false;
-                }
-                if (child.data.addClass != "unstarted") {
-                    unstarted = false;
-                }
-            }
-            if (complete) {
-                setNodeClass(node.data.key, "complete");
-            } else if (unstarted) {
-                setNodeClass(node.data.key, "unstarted");
-            } else {
-                setNodeClass(node.data.key, "partial");
-            }
-        }
-    }
-
-</script>
-
-{% endblock headjs %}
-
-{% block content %}
-
-<div class="download-actions vertical-shadow">
-    <h2 id="download-legend-unselected" class="button_text">
-        {% trans "Please select videos to download (below)" %}
-    </h2>
-    <div id="help-info">
-        {% if am_i_online %}
-        <a id="download-help-link" target="_new" href="http://{{ central_server_host }}/faq/installation/bittorrent/">
-            {% trans "Q: How do I bulk-download videos?" %}
-        </a>
-        {% endif %}
-    </div>
-    
-    <button id="download-videos" type="button">{% trans "Download " %}<span class="new-video-count">0</span>{% trans " new selected videos" %}</button>
-    <button id="delete-videos" type="button">{% trans "Delete " %}<span class="old-video-count">0</span>{% trans " selected videos" %}</button>
-</div>
-
-<div class="download-actions subtitles-download vertical-shadow">
-    <h2 class="button_text">{% trans "Download/update subtitles for existing videos" %}</h2>
-    <span class= "button_style">
-        <select id="language">
-            {% if languages %}
-                {% for language in languages %}
-                    <option value="{{ language.id }}" {% ifequal language.id default_language %} selected {% endifequal %}>{{ language.name }}</option>
-                {% endfor %}
-            {% endif %}
-        </select>
-    </span>
-    <button class="download-subtitles" type="button">{% trans "Get/Update All Subtitles" %}</button>
-    <button class="download-subtitles" new_only=true type="button">{% trans "Get Missing Subtitles Only" %}</button>
-</div>
-
-<div style="clear: both;"></div>
-
-<div class="progress-waiting">
-	<h2 class="progress-text">
-        {% trans "Downloads will start soon... Please wait!" %}
-    </h2>
-</div>
-
-<div class="progress-section">
-    
-    <h2 class="progress-text">
-        {% trans "Downloading video:" %}
-        "<span class="video-title"> </span>"...
-    </h2>
-    
-        <div class="progressbar" id="progressbar-current"></div>
-        
-    <h2 class="progress-text">
-        {% trans "Overall video download progress:" %}
-        <span class="video-downloading-current">0</span>
-        {% trans "of" %}
-        <span class="video-downloading-total">0</span>
-    </h2>
-        
-    <div class="progressbar" id="progressbar-overall"></div>
-    
-    <button id="retry-video-download" type="button">{% trans "Video download error... click to retry" %}</button>
-    
-</div>
-
-<div class="subtitle-section">
-	
-    <h2 class="progress-text">
-        {% trans "Subtitle download progress:" %}
-        <span class="subtitle-downloading-current">5</span>
-        {% trans "of" context "e.g. '5 of 9'" %}
-        <span class="subtitle-downloading-total">21</span>
-    </h2> 
-    
-    <div class="progressbar" id="progressbar-subtitle"></div>
-    
-    {# <button id="retry-subtitle-download" type="button">{% trans "Subtitle download error... click to retry" %}</button> #}
-
-</div>
-
-<button id="cancel-download" type="button">{% trans "Cancel All Downloads" %}</button>
-
-<div id="content_tree"><br/><h2>{% trans " Loading topic tree... Please wait!" %}</h2></div>
-{% endblock content %}
+{% extends 'base_distributed.html' %}
+
+{% load i18n %}
+{% load staticfiles %}
+
+{% block update_active %}active{% endblock update_active %}
+
+{% block title %}{% trans "Video Download" %}{% endblock %}
+
+{% block headcss %}
+<link href="{% static 'css/ui.dynatree.css' %}" rel="stylesheet" type="text/css"/>
+<style>
+
+ul.dynatree-container li, .ui-widget-content {
+    background-image: none;
+}
+
+.download-actions {
+    width: 400px;
+    float: left;
+    margin-right: 10px;
+    margin-top: 5px;
+    height: 60px;
+    padding: 10px;
+}
+
+.subtitles-download {
+    width: 500px;
+}
+
+.progress-section {
+    padding: 5px 0px 0px 0px;
+    display: none;
+}
+
+.progress-waiting {
+    padding: 5px 0px 0px 0px;
+    display: none;
+}
+
+.subtitle-section {
+    padding: 5px 0px 0px 0px;
+    display: none;
+}
+
+.progress-text {
+    color: #005987;
+    margin-top: 1.5px;
+}
+
+#progressbar-current {
+    opacity: 0.9;
+    height: 7px;
+    margin-top: -7px;
+    margin-bottom: 9px;
+}
+
+#progressbar-overall {
+    opacity: 0.9;
+    height: 12px;
+    margin-top: -7px
+}
+
+#progressbar-subtitle {
+	opacity: 0.9;
+    height: 12px;
+    margin-top: -7px
+}
+
+#progressbar-overall .ui-widget-header {
+    background: #00A000;
+}
+
+#progressbar-current .ui-widget-header {
+    background: #00AFD0;
+}
+
+#progressbar-subtitle .ui-widget-header {
+    background: #C4D831;
+}
+
+#download-legend-selected, #download-videos, #delete-videos {
+    display: none;
+}
+
+#content_tree {
+    margin-top: 15px;
+}
+
+#cancel-download {
+    display: none;
+    margin-top: 10px;
+}
+
+#download-videos {
+    font-weight: bold;
+    padding: 4px 10px 5px 10px;
+    margin-bottom: 5px;
+    color: #52A852;
+}
+
+#delete-videos {
+    color: #AC4343;
+    padding: 0 10px 0 10px;
+}
+
+#retry-video-download, #retry-subtitle-download {
+    color: red;
+    padding: 0 10px 0 10px;
+    display: none;
+    margin-top: 15px;
+}
+
+{% if am_i_online %}
+#download-help-link {
+    /* nothing yet! */
+}
+{% endif %}
+</style>
+{% endblock headcss %}
+{% block headjs %}
+<script src="{% static 'js/jquery-ui.custom.min.js' %}"></script>
+<script src="{% static 'js/jquery.dynatree.min.js' %}"></script>
+
+<script type="text/javascript">
+    window.downloading_videos = [];
+    window.download_index = 0;
+    window.download_subtitle_index = 0;
+    
+    window.download_check_interval = null;
+    window.download_subtitle_check_interval = null;
+    
+    $(function() {
+        
+        setTimeout(function() {
+            doRequest("/api/get_topic_tree", {}).success(function(treeData) {
+                
+                $("#content_tree").dynatree({
+                    imagePath:"../images/",
+                    checkbox: true,
+                    selectMode: 3,
+                    children: treeData,
+                    debugLevel: 0,
+                    onSelect: function(select, node) {
+                    
+                        var newVideoCount = findSelectedIncompleteVideos().length;
+                        var oldVideoCount = findSelectedStartedVideos().length;
+                        
+                        $("#download-videos").hide();
+                        $("#delete-videos").hide();
+                        $("#download-legend-unselected").toggle((newVideoCount + oldVideoCount) == 0);
+                        $("#help-info").toggle((newVideoCount + oldVideoCount) == 0);
+                        
+                        if (newVideoCount > 0) {
+                            $(".new-video-count").text(newVideoCount);
+                            $("#download-videos").show();                                
+                        }
+                        if (oldVideoCount > 0) {
+                            $(".old-video-count").text(oldVideoCount);
+                            $("#delete-videos").show();
+                        }
+                    },
+                    onDblClick: function(node, event) {
+                        node.toggleSelect();
+                    },
+                    onKeydown: function(node, event) {
+                        if( event.which == 32 ) {
+                            node.toggleSelect();
+                            return false;
+                        }
+                    },
+                    onPostInit: function() {
+                		startDownloadChecks();
+                        startSubtitleDownloadChecks();
+                    }
+                });
+                        
+            });
+        }, 200);
+        
+    
+        $("#progressbar-overall").progressbar({
+            value: 0,
+            max: 10000000
+        });
+
+        $("#progressbar-current").progressbar({
+            value: 0,
+            max: 100
+        });
+        
+        $("#progressbar-subtitle").progressbar({
+            value: 0,
+            max: 10000000
+        });
+    
+        $("#download-videos").click(function() {
+            var videos = findSelectedIncompleteVideos();            
+            var video_queue = $.map(videos, function(node) {
+                return node.data.key;
+            });
+
+            unselectAllNodes();
+            doRequest("/api/start_video_download", {youtube_ids: video_queue}).success(startDownloadChecks);
+    	
+            $(".progress-section").hide();
+            $(".progress-waiting").show();
+            $("#cancel-download").show();
+        });
+
+        $("#delete-videos").click(function() {
+            var videos = findSelectedStartedVideos();
+            var video_queue = $.map(videos, function(node) {
+                return node.data.key;
+            });
+
+            unselectAllNodes();
+            
+            doRequest("/api/delete_videos", {youtube_ids: video_queue}).complete(function() {
+                $.each(video_queue, function(ind, id) {
+                    setNodeClass(id, "unstarted");
+                });
+            });
+        
+        });
+
+        $(".download-subtitles").click(function(event) {
+        
+            var new_only = $(event.target).attr("new_only");
+            var language = $("#language option:selected").val();
+            if (new_only!="true") {
+                if(!confirm("{% trans 'You are about to download new subtitles for all downloaded videos. This may take a long time.' %}")) {
+                    return;
+                }
+            }
+            
+            if (language) {
+                doRequest("/api/start_subtitle_download", {language: language, new_only: new_only}).success(startSubtitleDownloadChecks);
+                $(".progress-waiting").show();
+            } else {
+                alert("{% trans 'Please select a language first' %}");
+            }
+			
+        });
+        
+        $("#cancel-download").click(function() {
+            
+            clearInterval(window.download_check_interval);
+            clearInterval(window.download_subtitle_check_interval);
+            window.downloading_videos = [];
+            window.download_index = 0;
+            window.download_subtitle_index = 0;
+            
+            window.download_check_interval = null;
+            window.download_subtitle_check_interval = null;
+            $(".progress-section, .progress-waiting, .subtitle-section, #cancel-download").hide();
+            
+            doRequest("/api/cancel_downloads");
+        });
+       
+        $("#retry-video-download").click(function() {
+            doRequest("/api/start_video_download", {});
+        });
+    
+    });
+    
+    function unselectAllNodes() {
+        $.each($("#content_tree").dynatree("getSelectedNodes"), function(ind, node) {
+            node.select(false);
+        });
+    }
+    
+    function startDownloadChecks() {
+        doRequest("/api/get_video_download_list").success(function(video_ids) {
+            window.downloading_videos = video_ids;
+            window.download_index = 0;
+            clearInterval(window.download_check_interval);
+            if (video_ids.length == 0) {
+                return;
+            }
+            window.download_check_interval = setInterval(checkVideoDownloadProgress, 5000);
+            checkVideoDownloadProgress();
+        });
+    }
+    
+    function startSubtitleDownloadChecks() {
+    	doRequest("/api/get_subtitle_download_list").success(function(video_ids) {
+	        window.downloading_subtitles = video_ids;
+	        window.download_subtitle_index = 0;
+	        clearInterval(window.download_subtitle_check_interval);
+	        if (video_ids.length == 0) {
+                $(".progress-waiting").hide();
+	            return;
+	        }
+	        window.download_subtitle_check_interval = setInterval(checkSubtitleDownloadProgress, 5000);
+	        checkSubtitleDownloadProgress();
+    	}).fail(function() {
+    	    show_message("error", "Error downloading subtitles: " + this);
+    	});
+    }
+    
+   	function checkSubtitleDownloadProgress() {
+        doRequest("/api/check_subtitle_download").success(function(remainder) {
+            if (!window.download_subtitle_check_interval) {
+                return;
+            }
+            window.download_subtitle_index = window.downloading_subtitles.length - remainder;
+            updateSubtitleProgressDisplay();
+            if (remainder == 0) {
+            	clearInterval(window.download_subtitle_check_interval);
+                $(".progress-subtitle, #cancel-download").hide();
+                return;
+            }
+    	}).fail(function(resp) {
+    	    switch (resp.status) {
+    	        case 403:
+    	            window.location.reload()
+    	            break;
+    	        default:
+            	    show_message("error", "Error downloading subtitles: " + resp.responseText);
+            	    clearInterval(window.download_subtitle_check_interval)
+            	    break;
+            }
+    	});
+    }
+    
+    function checkVideoDownloadProgress() {
+        var currentKey = window.downloading_videos[window.download_index];
+        doRequest("/api/check_video_download", {youtube_ids: [currentKey]}).success(function(progress) {
+            if (!window.download_check_interval) {
+                return;
+            }
+            window.current_download_percent = progress[currentKey];
+            updateProgressDisplay();
+            if (window.current_download_percent == 100) {
+                setNodeClass(currentKey, "complete");
+                window.download_index++;
+                if (window.download_index >= window.downloading_videos.length) {
+                    clearInterval(window.download_check_interval);
+                    $(".progress-section, #cancel-download").hide();
+                    return;
+                }
+                checkVideoDownloadProgress();
+            } else if (!progress["downloading"]) {
+                $("#retry-video-download").show();
+            } else {
+                $("#retry-video-download").hide();
+            }
+    	}).fail(function(resp) {
+    	    switch (resp.status) {
+    	        case 403:
+    	            window.location.reload()
+    	            break;
+    	        default:
+            	    show_message("error", "Error downloading videos: " + resp.responseText);
+            	    clearInterval(window.download_subtitle_check_interval)
+            	    break;
+            }
+    	});
+    }
+    
+    function updateProgressDisplay() {
+        if (window.download_index < window.downloading_videos.length) {
+            if (download_index > 0 || current_download_percent > 0) {
+            	$(".progress-section").show();
+            	$(".progress-waiting").hide();
+                $("#cancel-download").show();
+    	 	} else {
+                $(".progress-section").hide();
+            	$(".progress-waiting").show();
+                $("#cancel-download").show();
+        	}            
+        } else {
+            $(".progress-section").hide();
+            if ($(".subtitle-section:visible").length == 0) {
+                $("#cancel-download").hide();
+            }
+            return;
+        }
+        
+        $("#progressbar-current").progressbar({value: window.current_download_percent});
+        $("#progressbar-overall").progressbar({
+            value: window.download_index * 100 + window.current_download_percent,
+            max: window.downloading_videos.length * 100
+        });
+
+        var currentKey = window.downloading_videos[window.download_index];
+        var currentNode = $("#content_tree").dynatree("getTree").getNodeByKey(currentKey);
+        $(".video-title").text(currentNode.data.title);
+        $(".video-downloading-current").text(window.download_index + 1);
+        $(".video-downloading-total").text(window.downloading_videos.length);
+   
+       
+    }
+    
+    function updateSubtitleProgressDisplay() {
+    	
+    	if (window.download_subtitle_index < window.downloading_subtitles.length) {
+     		$(".subtitle-section, #cancel-download").show();
+            $(".progress-waiting").hide();
+      	} else {
+        	$(".subtitle-section").hide();
+            if ($(".progress-section:visible").length == 0) {
+                $("#cancel-download").hide();
+            }
+        return;
+    	}
+    
+        $("#progressbar-subtitle").progressbar({
+            value: window.download_subtitle_index * 100,
+            max: window.downloading_subtitles.length * 100
+    	});
+    
+        $(".subtitle-downloading-current").text(window.download_subtitle_index);
+        $(".subtitle-downloading-total").text(window.downloading_subtitles.length);  
+    
+    }
+    
+    function findSelectedIncompleteVideos() {
+        var arr = $("#content_tree").dynatree("getSelectedNodes");
+        return $.grep(arr, function(node) { 
+            return node.data.addClass != "complete" && node.childList == null;
+        });
+    }
+
+    function findSelectedStartedVideos() {
+        var arr = $("#content_tree").dynatree("getSelectedNodes");
+        return $.grep(arr, function(node) { 
+            return node.data.addClass != "unstarted" && node.childList == null;
+        });
+    }
+    
+    function withNodes(nodeKey, callback, currentNode) {
+        if (!currentNode) {
+            currentNode = $("#content_tree").dynatree("getTree").tnRoot.childList[0];
+        }
+        $.each(currentNode.childList || [], function(ind, child) {
+            if (child.data.key == nodeKey) {
+                callback(child);
+            }
+            withNodes(nodeKey, callback, child);
+        });
+    }
+    
+    function setNodeClass(nodeKey, className) {
+        withNodes(nodeKey, function(node) {
+            $(node.span).removeClass("unstarted partial complete").addClass(className);
+            node.data.addClass = className;
+            if (node.parent) {
+                updateNodeClass(node.parent);
+            }            
+        });
+    }
+
+    function updateNodeClass(node) {
+        if (node.childList) {
+            var complete = true;
+            var unstarted = true;
+            for (var i = 0; i < node.childList.length; i++) {
+                var child = node.childList[i];
+                if (child.data.addClass != "complete") {
+                    complete = false;
+                }
+                if (child.data.addClass != "unstarted") {
+                    unstarted = false;
+                }
+            }
+            if (complete) {
+                setNodeClass(node.data.key, "complete");
+            } else if (unstarted) {
+                setNodeClass(node.data.key, "unstarted");
+            } else {
+                setNodeClass(node.data.key, "partial");
+            }
+        }
+    }
+
+</script>
+
+{% endblock headjs %}
+
+{% block content %}
+
+<div class="download-actions vertical-shadow">
+    <h2 id="download-legend-unselected" class="button_text">
+        {% trans "Please select videos to download (below)" %}
+    </h2>
+    <div id="help-info">
+        {% if am_i_online %}
+        <a id="download-help-link" target="_new" href="http://{{ central_server_host }}/faq/installation/bittorrent/">
+            {% trans "Q: How do I bulk-download videos?" %}
+        </a>
+        {% endif %}
+    </div>
+    
+    <button id="download-videos" type="button">{% trans "Download " %}<span class="new-video-count">0</span>{% trans " new selected videos" %}</button>
+    <button id="delete-videos" type="button">{% trans "Delete " %}<span class="old-video-count">0</span>{% trans " selected videos" %}</button>
+</div>
+
+<div class="download-actions subtitles-download vertical-shadow">
+    <h2 class="button_text">{% trans "Download/update subtitles for existing videos" %}</h2>
+    <span class= "button_style">
+        <select id="language">
+            {% if languages %}
+                {% for language in languages %}
+                    <option value="{{ language.id }}" {% ifequal language.id default_language %} selected {% endifequal %}>{{ language.name }}</option>
+                {% endfor %}
+            {% endif %}
+        </select>
+    </span>
+    <button class="download-subtitles" type="button">{% trans "Get/Update All Subtitles" %}</button>
+    <button class="download-subtitles" new_only=true type="button">{% trans "Get Missing Subtitles Only" %}</button>
+</div>
+
+<div style="clear: both;"></div>
+
+<div class="progress-waiting">
+	<h2 class="progress-text">
+        {% trans "Downloads will start soon... Please wait!" %}
+    </h2>
+</div>
+
+<div class="progress-section">
+    
+    <h2 class="progress-text">
+        {% trans "Downloading video:" %}
+        "<span class="video-title"> </span>"...
+    </h2>
+    
+        <div class="progressbar" id="progressbar-current"></div>
+        
+    <h2 class="progress-text">
+        {% trans "Overall video download progress:" %}
+        <span class="video-downloading-current">0</span>
+        {% trans "of" %}
+        <span class="video-downloading-total">0</span>
+    </h2>
+        
+    <div class="progressbar" id="progressbar-overall"></div>
+    
+    <button id="retry-video-download" type="button">{% trans "Video download error... click to retry" %}</button>
+    
+</div>
+
+<div class="subtitle-section">
+	
+    <h2 class="progress-text">
+        {% trans "Subtitle download progress:" %}
+        <span class="subtitle-downloading-current">5</span>
+        {% trans "of" context "e.g. '5 of 9'" %}
+        <span class="subtitle-downloading-total">21</span>
+    </h2> 
+    
+    <div class="progressbar" id="progressbar-subtitle"></div>
+    
+    {# <button id="retry-subtitle-download" type="button">{% trans "Subtitle download error... click to retry" %}</button> #}
+
+</div>
+
+<button id="cancel-download" type="button">{% trans "Cancel All Downloads" %}</button>
+
+<div id="content_tree"><br/><h2>{% trans " Loading topic tree... Please wait!" %}</h2></div>
+{% endblock content %}