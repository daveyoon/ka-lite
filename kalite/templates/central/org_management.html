--- conflicted
+++ resolved
@@ -30,9 +30,6 @@
 		$('#button-popover-orgadmin-'+(i.toString()) ).popover() 
 	}
 
-<<<<<<< HEAD
-		{% block content %}
-=======
 	$('#button-popover-org').popover()
 	$('#button-popover-headless').popover()
 
@@ -65,7 +62,6 @@
 {% endblock headcss %}
 
 {% block content %}
->>>>>>> 8077a7bb
 		<div class="row-fluid">
 			<div class="span9">
 				<div class="tooltip-container">
