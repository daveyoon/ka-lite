--- conflicted
+++ resolved
@@ -25,13 +25,9 @@
 {% block analytics %}{% include 'central/web_analytics.html' %}{% endblock analytics %}
 
 {% block sitewide_navigation %}
-    <span class="dropdown topic-browser-dropdown">
+	<span class="dropdown topic-browser-dropdown">
         <a href="{% url homepage %}" id="nav_home" class="{% block home_active %}{% endblock home_active %}">Home</a>
-<<<<<<< HEAD
-        <a href="{% url wiki path='installation' %}" id="nav_install" class="{% block install_active %}{% endblock install_active %}" target="_blank">Install</a>
-=======
         <a href="{% url install_wizard %}" id="nav_install" class="{% block install_active %}{% endblock install_active %}">Install</a>
->>>>>>> 648b6e27
         <a href="{% url faq_topic_list %}" id="nav_faq" class="{% block faq_active %}{% endblock faq_active %}">FAQ</a>
         <a href="{% url contact_wizard %}" id="nav_contact" class="{% block contact_active %}{% endblock contact_active %}">Contact</a>
         <a href="{% url about %}" id="nav_aboutus" class="{% block aboutus_active %}{% endblock aboutus_active %}" target="_blank">About</a>
