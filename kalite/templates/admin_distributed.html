{% extends 'base_distributed.html' %}

{% load i18n %}

{% block easyadmin_active %}active{% endblock easyadmin_active %}

{% block headcss %}
<style>

div.help {
    margin-top:25px;
}
ul {
    margin-left:20px;
}

.warn {
    font-weight:bold;
    color:#f00;
}
.floatleft {
    float: left;
}
.link-div {
    width: 250px;
    float: left
}
.link { 
    padding-left: 25px;
    width: 120px;
}
.description {
    width: 100%;
}
td.title { 
    padding-top: 25px;
}
</style>
{% endblock headcss %}

{% block headjs %}
<script>

$(function(){
<<<<<<< HEAD
    get_server_status({hostname: "{{ central_server_host }}", path: "{% url get_server_info %}"}, function(status){
=======
    get_server_status({hostname: "{{ central_server_host }}"}, [], function(status){
>>>>>>> dc828dc0
        // We assume the server is offline.
        //   if it's online, then we show all tools only usable when online.
        //
        // Best to assume offline, as online check returns much faster than offline check.
        if(status){
            $("#online-tools-title").show();
            $("#online-tools-wiki-link").show();
            $("#online-tools-faq-link").show();
        }
    });
});

</script>
{% endblock headjs %}

{% block title %}{% trans "Administration Panel" %}{% endblock title %}

{% block content %}
<div id="content">
  {% trans "This page can help you administer your installation of KA Lite." %}
  
    <table>
        <tr>
            <td class="title" colspan="2">
                <h2>{% trans "(Offline) Management Tools" %}</h2>
            </td.
        </tr>
        <tr>
            <td class="link"><a href="{% url user_list %}">{% trans "User management" %}</a></td>
            <td class="desc">{% trans "Add/move/delete users across groups" %}</td>
        </tr>
        <tr>
            <td class="link"><a href="{% url summary_stats %}">{% trans "Summary stats" %}</a></td>
            <td class="desc">{% trans "Summary stats for this installation" %}</td>
        </tr>
        
        <tr id="online-tools-title" style="display:none">
            <td class="title" colspan="2">
                <h2>{% trans "(Online) help documents" %}</h2>
            </td>
        </tr>
        <tr id="online-tools-wiki-link" style="display:none">
            <td class="link"><a href="{{wiki_url}}">KA Lite Wiki</a></td>
            <td class="desc"> {% trans "Contains the latest information setting up and using KA Lite." %}</td>
        </tr>
        <tr id="online-tools-faq-link" style="display:none">
            <td class="link"><a href="http://{{central_server_host}}/faq">FAQ</a></td>
            <td class="desc">{% trans "Contains the latest FAQ for troubleshooting" %}</td>
        </tr>

        {% if user.is_superuser and settings.DEBUG %}{% comment "Django-admins and in debug mode" %}{% endcomment %}
        
        <tr>
            <td class="title" colspan="2">
                <h2>{% trans "Advanced User Tools" %}</h2>
            </td>
        </tr>
        <tr>
            <td class="link"><a href="{% url admin:index %}">Django admin</a></td>
            <td class="desc">{% trans "Database of information stored in your KA Lite installation" %}</td>
        </tr>
        <tr>
            <td class="link">&nbsp;</td>
            <td class="desc">
                <span class="warn">({% trans "Warning: changing database values can break your KA Lite installation!" %})</span>
            </td>
        </tr>
        {% endif %}
    </table>
</div>
{% endblock content %}<|MERGE_RESOLUTION|>--- conflicted
+++ resolved
@@ -42,11 +42,7 @@
 <script>
 
 $(function(){
-<<<<<<< HEAD
-    get_server_status({hostname: "{{ central_server_host }}", path: "{% url get_server_info %}"}, function(status){
-=======
-    get_server_status({hostname: "{{ central_server_host }}"}, [], function(status){
->>>>>>> dc828dc0
+    get_server_status({hostname: "{{ central_server_host }}", path: "{% url get_server_info %}"}, [], function(status){
         // We assume the server is offline.
         //   if it's online, then we show all tools only usable when online.
         //
