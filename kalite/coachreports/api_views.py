--- conflicted
+++ resolved
@@ -22,11 +22,7 @@
 from .forms import DataForm
 from config.models import Settings
 from main import topicdata
-<<<<<<< HEAD
 from main.models import VideoLog, ExerciseLog, VideoFile, UserLog, UserLogSummary
-=======
-from main.models import VideoLog, ExerciseLog, VideoFile, UserLog
->>>>>>> 589f109f
 from securesync.models import Facility, FacilityUser, FacilityGroup, DeviceZone, Device
 from securesync.views import facility_required
 from settings import LOG as logging
