#!/bin/bash

SCRIPT_DIR=`dirname "${BASH_SOURCE[0]}"`
pyexec=`"$SCRIPT_DIR/../python.sh"`

if [ "$1" = "" ]; then
    port=`$pyexec -c "import settings; print settings.PRODUCTION_PORT"`
else
    port=$1
fi

<<<<<<< HEAD
cd `dirname "${BASH_SOURCE[0]}"`
=======
cd "$SCRIPT_DIR"
>>>>>>> eb5b0bc6
if [ -f "runcherrypyserver.pid" ];
then
    pid=`cat runcherrypyserver.pid`
    echo "(Warning: Web server may still be running; attempting to stop old process ($pid) first)"
    kill $pid 2> /dev/null
    rm runcherrypyserver.pid
fi

pids=`ps aux | grep runcherrypyserver | grep -v "grep" | awk '{print $2}'`
if [ "$pids" ]; then
    echo "(Warning: Web server seems to have been started elsewhere; stopping all processes ($pids))"
    kill $pids
fi

echo "Running the web server on port $port."
$pyexec manage.py runcherrypyserver host=0.0.0.0 port=$port threads=50 daemonize=true pidfile=runcherrypyserver.pid
echo "The server should now be accessible locally at: http://127.0.0.1:$port/"

ifconfig_path=`command -v ifconfig`
if [ "$ifconfig_path" == ""  ]; then
    ifconfig_path=`command -v /sbin/ifconfig`
fi
if [ $ifconfig_path ]; then
    echo "To access it from another connected computer, try the following address(es):"
    for ip in `$ifconfig_path | grep 'inet' | grep -oE '^[^0-9]+[0-9]+\.[0-9]+\.[0-9]+\.[0-9]+' | grep -oE '[0-9]+\.[0-9]+\.[0-9]+\.[0-9]+' | grep -v "127.0.0.1"`
    do
        echo http://$ip:$port/
    done
else
    echo "To access it from another connected computer, determine the external IP of this"
    echo "computer and append ':$port', so if the IP were 10.0.0.3, the url would then be:"
    echo "http://10.0.0.3:$port/"
fi
<|MERGE_RESOLUTION|>--- conflicted
+++ resolved
@@ -9,11 +9,7 @@
     port=$1
 fi
 
-<<<<<<< HEAD
-cd `dirname "${BASH_SOURCE[0]}"`
-=======
 cd "$SCRIPT_DIR"
->>>>>>> eb5b0bc6
 if [ -f "runcherrypyserver.pid" ];
 then
     pid=`cat runcherrypyserver.pid`
