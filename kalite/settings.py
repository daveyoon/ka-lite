--- conflicted
+++ resolved
@@ -147,14 +147,10 @@
     "securesync",
     "config",
     "main", # in order for securesync to work, this needs to be here.
-<<<<<<< HEAD
+    "control_panel",  # in both apps
+    "coachreports",  # in both apps; reachable on central via control_panel
+    "khanload",  # khan academy interactions
     "kalite",  # contains commands
-    "khanload",  # khan academy data
-=======
-    "control_panel", # in both apps
-    "coachreports", # in both apps; reachable on central via control_panel
-    "kalite", # contains commands
->>>>>>> 5e65320f
 )
 MESSAGE_STORAGE = 'django.contrib.messages.storage.session.SessionStorage'
 
