import json
import os
import sys
import tempfile
import logging

try:
    from local_settings import *
    import local_settings
except ImportError:
    local_settings = {}

DEBUG          = getattr(local_settings, "DEBUG", False)
TEMPLATE_DEBUG = getattr(local_settings, "TEMPLATE_DEBUG", DEBUG)

# Set logging level based on the value of DEBUG (evaluates to 0 if False, 1 if True)
<<<<<<< HEAD
logging.basicConfig(format='%(levelname)s:%(message)s')
logging.getLogger("kalite").setLevel(logging.DEBUG*DEBUG + logging.INFO*(1-DEBUG))

=======
logging.basicConfig()
logging.getLogger("kalite").setLevel(logging.DEBUG*DEBUG + logging.INFO*(1-DEBUG))
    
>>>>>>> ab5080a8
INTERNAL_IPS   = getattr(local_settings, "INTERNAL_IPS", ("127.0.0.1",))

CENTRAL_SERVER = getattr(local_settings, "CENTRAL_SERVER", False)

# info about the central server(s)
SECURESYNC_PROTOCOL   = getattr(local_settings, "SECURESYNC_PROTOCOL",   "https")
CENTRAL_SERVER_DOMAIN = getattr(local_settings, "CENTRAL_SERVER_DOMAIN", "adhocsync.com")
CENTRAL_SERVER_HOST   = getattr(local_settings, "CENTRAL_SERVER_HOST",   "kalite.%s"%CENTRAL_SERVER_DOMAIN)
CENTRAL_WIKI_URL      = getattr(local_settings, "CENTRAL_WIKI_URL",      "http://kalitewiki.learningequality.org/")#http://%kalitewiki.s/%CENTRAL_SERVER_DOMAIN   
<<<<<<< HEAD
CENTRAL_FROM_EMAIL    = getattr(local_settings, "CENTRAL_FROM_EMAIL",    "kalite@%s"%CENTRAL_SERVER_DOMAIN)
CENTRAL_DEPLOYMENT_EMAIL = getattr(local_settings, "CENTRAL_DEPLOYMENT_EMAIL", "deployments@learningequality.org")
CENTRAL_SUPPORT_EMAIL = getattr(local_settings, "CENTRAL_SUPPORT_EMAIL",    "support@learningequality.org")
CENTRAL_DEV_EMAIL     = getattr(local_settings, "CENTRAL_DEV_EMAIL",        "dev@learningequality.org")
CENTRAL_INFO_EMAIL    = getattr(local_settings, "CENTRAL_INFO_EMAIL",       "info@learningequality.org")
CENTRAL_CONTACT_EMAIL = getattr(local_settings, "CENTRAL_CONTACT_EMAIL", "info@learningequality.org")#"kalite@%s"%CENTRAL_SERVER_DOMAIN
=======
>>>>>>> ab5080a8
CENTRAL_ADMIN_EMAIL   = getattr(local_settings, "CENTRAL_ADMIN_EMAIL",   "errors@learningequality.org")#"kalite@%s"%CENTRAL_SERVER_DOMAIN
CENTRAL_FROM_EMAIL    = getattr(local_settings, "CENTRAL_FROM_EMAIL",    "kalite@%s"%CENTRAL_SERVER_DOMAIN)
CENTRAL_CONTACT_EMAIL = getattr(local_settings, "CENTRAL_CONTACT_EMAIL", "info@learningequality.org")#"kalite@%s"%CENTRAL_SERVER_DOMAIN    

CENTRAL_SUBSCRIBE_URL    = getattr(local_settings, "CENTRAL_SUBSCRIBE_URL",    "http://adhocsync.us6.list-manage.com/subscribe/post?u=023b9af05922dfc7f47a4fffb&amp;id=97a379de16")

ADMINS         = getattr(local_settings, "ADMINS", ( ("KA Lite Team", CENTRAL_ADMIN_EMAIL), ) )

MANAGERS       = getattr(local_settings, "MANAGERS", ADMINS)

PROJECT_PATH   = os.path.realpath(getattr(local_settings, "PROJECT_PATH", os.path.dirname(os.path.realpath(__file__)))) + "/"

LOCALE_PATHS   = getattr(local_settings, "LOCALE_PATHS", (PROJECT_PATH + "/../locale",))
LOCALE_PATHS   = tuple([os.path.realpath(lp) + "/" for lp in LOCALE_PATHS])

DATABASES      = getattr(local_settings, "DATABASES", {
    "default": {
        "ENGINE": getattr(local_settings, "DATABASE_TYPE", "django.db.backends.sqlite3"),
        "NAME"  : getattr(local_settings, "DATABASE_PATH", PROJECT_PATH + "/database/data.sqlite"),
        "OPTIONS": {
            "timeout": 60,
        },
    }
})

DATA_PATH      = os.path.realpath(getattr(local_settings, "DATA_PATH", PROJECT_PATH + "/static/data/")) + "/"

CONTENT_ROOT   = os.path.realpath(getattr(local_settings, "CONTENT_ROOT", PROJECT_PATH + "/../content/")) + "/"
CONTENT_URL    = getattr(local_settings, "CONTENT_URL", "/content/")

# Local time zone for this installation. Choices can be found here:
# http://en.wikipedia.org/wiki/List_of_tz_zones_by_name
TIME_ZONE      = getattr(local_settings, "TIME_ZONE", "America/Los_Angeles")

# Language code for this installation. All choices can be found here:
# http://www.i18nguy.com/unicode/language-identifiers.html
LANGUAGE_CODE  = getattr(local_settings, "LANGUAGE_CODE", "en-us")

# If you set this to False, Django will make some optimizations so as not
# to load the internationalization machinery.
USE_I18N       = getattr(local_settings, "USE_I18N", True)

# If you set this to False, Django will not format dates, numbers and
# calendars according to the current locale
USE_L10N       = getattr(local_settings, "USE_L10N", False)

<<<<<<< HEAD
MEDIA_URL       = getattr(local_settings, "MEDIA_URL", "/media/")
MEDIA_ROOT      = getattr(local_settings, "MEDIA_ROOT", PROJECT_PATH + "/media/") # not currently used
STATIC_URL      = getattr(local_settings, "STATIC_URL", "/static/")
STATIC_ROOT     = getattr(local_settings, "STATIC_ROOT", PROJECT_PATH + "/static/")
 
=======
MEDIA_URL      = getattr(local_settings, "MEDIA_URL", "/static/")
MEDIA_ROOT     = getattr(local_settings, "MEDIA_ROOT", PROJECT_PATH + "/static/")
STATIC_URL     = getattr(local_settings, "STATIC_URL", "/dummy/")
STATIC_ROOT    = getattr(local_settings, "STATIC_ROOT", PROJECT_PATH + "/dummy/")

>>>>>>> ab5080a8
# Make this unique, and don't share it with anybody.
SECRET_KEY     = getattr(local_settings, "SECRET_KEY", "8qq-!fa$92i=s1gjjitd&%s@4%ka9lj+=@n7a&fzjpwu%3kd#u")

TEMPLATE_DIRS  = getattr(local_settings, "TEMPLATE_DIRS", (PROJECT_PATH + "/templates",))
TEMPLATE_DIRS  = tuple([os.path.realpath(td) + "/" for td in TEMPLATE_DIRS])

TEMPLATE_CONTEXT_PROCESSORS = (
    "django.contrib.auth.context_processors.auth",
    "django.core.context_processors.debug",
    "django.core.context_processors.i18n",
    "django.core.context_processors.media",
    "django.contrib.messages.context_processors.messages",
    "django.core.context_processors.request",
    "%s.custom_context_processors.custom" % ("central" if CENTRAL_SERVER else "main"),
)


# List of callables that know how to import templates from various sources.
TEMPLATE_LOADERS = (
    "django.template.loaders.filesystem.Loader",
    "django.template.loaders.app_directories.Loader",
#     "django.template.loaders.eggs.Loader",
)

MIDDLEWARE_CLASSES = (
    "django.contrib.sessions.middleware.SessionMiddleware",
    'django.middleware.locale.LocaleMiddleware',
    "django.middleware.common.CommonMiddleware",
    "django.contrib.auth.middleware.AuthenticationMiddleware",
    "django.contrib.messages.middleware.MessageMiddleware",
    "main.middleware.GetNextParam",
    "django.middleware.csrf.CsrfViewMiddleware",
)
if DEBUG:
    MIDDLEWARE_CLASSES += (
        'django_snippets.profiling_middleware.ProfileMiddleware', # add ?prof to URL, to see performance stats
    )

ROOT_URLCONF = "kalite.urls"

INSTALLED_APPS = (
    "django.contrib.auth",
    "django.contrib.contenttypes",
    "django.contrib.sessions",
    "django.contrib.admin",
    "django.contrib.humanize",
    "django.contrib.messages",
    "django.contrib.staticfiles",
    "south",
    "chronograph",
    "django_cherrypy_wsgiserver",
    "securesync",
    "config",
<<<<<<< HEAD
    "kalite",
=======
    "main", # in order for securesync to work, this needs to be here.
>>>>>>> ab5080a8
)

if DEBUG or CENTRAL_SERVER:
    INSTALLED_APPS += ("django_extensions","django_snippets")


if CENTRAL_SERVER:
    ACCOUNT_ACTIVATION_DAYS = getattr(local_settings, "ACCOUNT_ACTIVATION_DAYS", 7)
    DEFAULT_FROM_EMAIL      = getattr(local_settings, "DEFAULT_FROM_EMAIL", CENTRAL_FROM_EMAIL)
<<<<<<< HEAD
    INSTALLED_APPS         += ("postmark", "kalite.registration", "central", "faq", "contact")
=======
    INSTALLED_APPS         += ("postmark", "kalite.registration", "central", "faq",
)
>>>>>>> ab5080a8
    EMAIL_BACKEND           = getattr(local_settings, "EMAIL_BACKEND", "postmark.backends.PostmarkBackend")
    AUTH_PROFILE_MODULE     = 'central.UserProfile'

else:
<<<<<<< HEAD
=======
    # Include optionally installed apps
    if os.path.exists(PROJECT_PATH + "/loadtesting/"):
        INSTALLED_APPS     += ("loadtesting"),

>>>>>>> ab5080a8
    MIDDLEWARE_CLASSES += (
        "securesync.middleware.DBCheck",
        "securesync.middleware.AuthFlags",
        "main.middleware.SessionLanguage",
    )
    TEMPLATE_CONTEXT_PROCESSORS += (
        "main.custom_context_processors.languages",
    )
    INSTALLED_APPS += ("main",)

<<<<<<< HEAD
TEST_RUNNER = 'kalite.utils.testrunner.KALiteTestRunner'
=======

# by default, cache for maximum possible
#   note: caching for 1000 years was too large a value
#   sys.maxint also can be too large (causes ValueError)
#   
#   but the combination is golden, of course! :D

CACHE_TIME = getattr(local_settings, "CACHE_TIME", min(60*60*24*365*1000, sys.maxint)) 

# Cache is activated in every case, 
#   EXCEPT: if CACHE_TIME=0
if CACHE_TIME or CACHE_TIME is None: # None can mean infinite caching to some functions
    CACHES = {
        'default': {
            'BACKEND': 'django.core.cache.backends.filebased.FileBasedCache',
            'LOCATION': getattr(local_settings, "CACHE_LOCATION", tempfile.gettempdir()), # this is kind of OS-specific, so dangerous.
            'TIMEOUT': CACHE_TIME, # should be consistent
            'OPTIONS': {
                'MAX_ENTRIES': getattr(local_settings, "CACHE_MAX_ENTRIES", 5*2000) #2000 entries=~10,000 files
            },
        }
    }

SESSION_ENGINE = 'django.contrib.sessions.backends.cache'

# import these one extra time to overwrite any settings not explicitly looking for local settings
try:
    from local_settings import *
except ImportError:
    pass

TEST_RUNNER = 'kalite.utils.testrunner.KALiteTestRunner'

syncing_models = []
def add_syncing_models(models):
    for model in models:
        if model not in syncing_models:
            syncing_models.append(model)
>>>>>>> ab5080a8
<|MERGE_RESOLUTION|>--- conflicted
+++ resolved
@@ -14,15 +14,10 @@
 TEMPLATE_DEBUG = getattr(local_settings, "TEMPLATE_DEBUG", DEBUG)
 
 # Set logging level based on the value of DEBUG (evaluates to 0 if False, 1 if True)
-<<<<<<< HEAD
 logging.basicConfig(format='%(levelname)s:%(message)s')
 logging.getLogger("kalite").setLevel(logging.DEBUG*DEBUG + logging.INFO*(1-DEBUG))
+logging.getLogger("kalite").setLevel(logging.DEBUG*DEBUG + logging.INFO*(1-DEBUG))
 
-=======
-logging.basicConfig()
-logging.getLogger("kalite").setLevel(logging.DEBUG*DEBUG + logging.INFO*(1-DEBUG))
-    
->>>>>>> ab5080a8
 INTERNAL_IPS   = getattr(local_settings, "INTERNAL_IPS", ("127.0.0.1",))
 
 CENTRAL_SERVER = getattr(local_settings, "CENTRAL_SERVER", False)
@@ -32,15 +27,12 @@
 CENTRAL_SERVER_DOMAIN = getattr(local_settings, "CENTRAL_SERVER_DOMAIN", "adhocsync.com")
 CENTRAL_SERVER_HOST   = getattr(local_settings, "CENTRAL_SERVER_HOST",   "kalite.%s"%CENTRAL_SERVER_DOMAIN)
 CENTRAL_WIKI_URL      = getattr(local_settings, "CENTRAL_WIKI_URL",      "http://kalitewiki.learningequality.org/")#http://%kalitewiki.s/%CENTRAL_SERVER_DOMAIN   
-<<<<<<< HEAD
 CENTRAL_FROM_EMAIL    = getattr(local_settings, "CENTRAL_FROM_EMAIL",    "kalite@%s"%CENTRAL_SERVER_DOMAIN)
 CENTRAL_DEPLOYMENT_EMAIL = getattr(local_settings, "CENTRAL_DEPLOYMENT_EMAIL", "deployments@learningequality.org")
 CENTRAL_SUPPORT_EMAIL = getattr(local_settings, "CENTRAL_SUPPORT_EMAIL",    "support@learningequality.org")
 CENTRAL_DEV_EMAIL     = getattr(local_settings, "CENTRAL_DEV_EMAIL",        "dev@learningequality.org")
 CENTRAL_INFO_EMAIL    = getattr(local_settings, "CENTRAL_INFO_EMAIL",       "info@learningequality.org")
 CENTRAL_CONTACT_EMAIL = getattr(local_settings, "CENTRAL_CONTACT_EMAIL", "info@learningequality.org")#"kalite@%s"%CENTRAL_SERVER_DOMAIN
-=======
->>>>>>> ab5080a8
 CENTRAL_ADMIN_EMAIL   = getattr(local_settings, "CENTRAL_ADMIN_EMAIL",   "errors@learningequality.org")#"kalite@%s"%CENTRAL_SERVER_DOMAIN
 CENTRAL_FROM_EMAIL    = getattr(local_settings, "CENTRAL_FROM_EMAIL",    "kalite@%s"%CENTRAL_SERVER_DOMAIN)
 CENTRAL_CONTACT_EMAIL = getattr(local_settings, "CENTRAL_CONTACT_EMAIL", "info@learningequality.org")#"kalite@%s"%CENTRAL_SERVER_DOMAIN    
@@ -87,19 +79,11 @@
 # calendars according to the current locale
 USE_L10N       = getattr(local_settings, "USE_L10N", False)
 
-<<<<<<< HEAD
 MEDIA_URL       = getattr(local_settings, "MEDIA_URL", "/media/")
 MEDIA_ROOT      = getattr(local_settings, "MEDIA_ROOT", PROJECT_PATH + "/media/") # not currently used
 STATIC_URL      = getattr(local_settings, "STATIC_URL", "/static/")
 STATIC_ROOT     = getattr(local_settings, "STATIC_ROOT", PROJECT_PATH + "/static/")
- 
-=======
-MEDIA_URL      = getattr(local_settings, "MEDIA_URL", "/static/")
-MEDIA_ROOT     = getattr(local_settings, "MEDIA_ROOT", PROJECT_PATH + "/static/")
-STATIC_URL     = getattr(local_settings, "STATIC_URL", "/dummy/")
-STATIC_ROOT    = getattr(local_settings, "STATIC_ROOT", PROJECT_PATH + "/dummy/")
 
->>>>>>> ab5080a8
 # Make this unique, and don't share it with anybody.
 SECRET_KEY     = getattr(local_settings, "SECRET_KEY", "8qq-!fa$92i=s1gjjitd&%s@4%ka9lj+=@n7a&fzjpwu%3kd#u")
 
@@ -153,11 +137,8 @@
     "django_cherrypy_wsgiserver",
     "securesync",
     "config",
-<<<<<<< HEAD
     "kalite",
-=======
     "main", # in order for securesync to work, this needs to be here.
->>>>>>> ab5080a8
 )
 
 if DEBUG or CENTRAL_SERVER:
@@ -167,36 +148,21 @@
 if CENTRAL_SERVER:
     ACCOUNT_ACTIVATION_DAYS = getattr(local_settings, "ACCOUNT_ACTIVATION_DAYS", 7)
     DEFAULT_FROM_EMAIL      = getattr(local_settings, "DEFAULT_FROM_EMAIL", CENTRAL_FROM_EMAIL)
-<<<<<<< HEAD
     INSTALLED_APPS         += ("postmark", "kalite.registration", "central", "faq", "contact")
-=======
-    INSTALLED_APPS         += ("postmark", "kalite.registration", "central", "faq",
-)
->>>>>>> ab5080a8
     EMAIL_BACKEND           = getattr(local_settings, "EMAIL_BACKEND", "postmark.backends.PostmarkBackend")
     AUTH_PROFILE_MODULE     = 'central.UserProfile'
 
 else:
-<<<<<<< HEAD
-=======
     # Include optionally installed apps
     if os.path.exists(PROJECT_PATH + "/loadtesting/"):
         INSTALLED_APPS     += ("loadtesting"),
 
->>>>>>> ab5080a8
     MIDDLEWARE_CLASSES += (
         "securesync.middleware.DBCheck",
         "securesync.middleware.AuthFlags",
         "main.middleware.SessionLanguage",
     )
-    TEMPLATE_CONTEXT_PROCESSORS += (
-        "main.custom_context_processors.languages",
-    )
-    INSTALLED_APPS += ("main",)
 
-<<<<<<< HEAD
-TEST_RUNNER = 'kalite.utils.testrunner.KALiteTestRunner'
-=======
 
 # by default, cache for maximum possible
 #   note: caching for 1000 years was too large a value
@@ -222,17 +188,4 @@
 
 SESSION_ENGINE = 'django.contrib.sessions.backends.cache'
 
-# import these one extra time to overwrite any settings not explicitly looking for local settings
-try:
-    from local_settings import *
-except ImportError:
-    pass
-
-TEST_RUNNER = 'kalite.utils.testrunner.KALiteTestRunner'
-
-syncing_models = []
-def add_syncing_models(models):
-    for model in models:
-        if model not in syncing_models:
-            syncing_models.append(model)
->>>>>>> ab5080a8
+TEST_RUNNER = 'kalite.utils.testrunner.KALiteTestRunner'