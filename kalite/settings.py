import json
import os
import logging
import sys
import time
import tempfile
import uuid

# suppress warnings here.
try:
    import warnings
    warnings.simplefilter("ignore") # any other filter was ineffecual or threw an error
except:
    pass

try:
    from local_settings import *
    import local_settings
except ImportError:
    local_settings = {}

DEBUG          = getattr(local_settings, "DEBUG", False)
TEMPLATE_DEBUG = getattr(local_settings, "TEMPLATE_DEBUG", DEBUG)

# Set logging level based on the value of DEBUG (evaluates to 0 if False, 1 if True)
logging.basicConfig()
LOG = getattr(local_settings, "LOG", logging.getLogger("kalite"))
LOG.setLevel(logging.DEBUG*DEBUG + logging.INFO*(1-DEBUG))

INTERNAL_IPS   = getattr(local_settings, "INTERNAL_IPS", ("127.0.0.1",))

CENTRAL_SERVER = getattr(local_settings, "CENTRAL_SERVER", False)

# TODO(jamalex): currently this only has an effect on Linux/OSX
PRODUCTION_PORT = getattr(local_settings, "PRODUCTION_PORT", 8008 if not CENTRAL_SERVER else 8001)

AUTO_LOAD_TEST = getattr(local_settings, "AUTO_LOAD_TEST", False)
assert not AUTO_LOAD_TEST or not CENTRAL_SERVER, "AUTO_LOAD_TEST only on local server"

# info about the central server(s)
# Note: this MUST be hard-coded for backwards-compatibility reasons.
ROOT_UUID_NAMESPACE = uuid.UUID("a8f052c7-8790-5bed-ab15-fe2d3b1ede41")  # print uuid.uuid5(uuid.NAMESPACE_URL, "https://kalite.adhocsync.com/")
SECURESYNC_PROTOCOL   = getattr(local_settings, "SECURESYNC_PROTOCOL",   "https")

CENTRAL_SERVER_DOMAIN = getattr(local_settings, "CENTRAL_SERVER_DOMAIN", "adhocsync.com")
CENTRAL_SERVER_HOST   = getattr(local_settings, "CENTRAL_SERVER_HOST",   "kalite.%s"%CENTRAL_SERVER_DOMAIN)
CENTRAL_WIKI_URL      = getattr(local_settings, "CENTRAL_WIKI_URL",      "http://kalitewiki.learningequality.org/")#http://%kalitewiki.s/%CENTRAL_SERVER_DOMAIN
CENTRAL_FROM_EMAIL    = getattr(local_settings, "CENTRAL_FROM_EMAIL",    "kalite@%s"%CENTRAL_SERVER_DOMAIN)
CENTRAL_DEPLOYMENT_EMAIL = getattr(local_settings, "CENTRAL_DEPLOYMENT_EMAIL", "deployments@learningequality.org")
CENTRAL_SUPPORT_EMAIL = getattr(local_settings, "CENTRAL_SUPPORT_EMAIL",    "support@learningequality.org")
CENTRAL_DEV_EMAIL     = getattr(local_settings, "CENTRAL_DEV_EMAIL",        "dev@learningequality.org")
CENTRAL_INFO_EMAIL    = getattr(local_settings, "CENTRAL_INFO_EMAIL",       "info@learningequality.org")
CENTRAL_CONTACT_EMAIL = getattr(local_settings, "CENTRAL_CONTACT_EMAIL", "info@learningequality.org")#"kalite@%s"%CENTRAL_SERVER_DOMAIN
CENTRAL_ADMIN_EMAIL   = getattr(local_settings, "CENTRAL_ADMIN_EMAIL",   "errors@learningequality.org")#"kalite@%s"%CENTRAL_SERVER_DOMAIN

CENTRAL_SUBSCRIBE_URL    = getattr(local_settings, "CENTRAL_SUBSCRIBE_URL",    "http://adhocsync.us6.list-manage.com/subscribe/post?u=023b9af05922dfc7f47a4fffb&amp;id=97a379de16")

ADMINS         = getattr(local_settings, "ADMINS", ( ("KA Lite Team", CENTRAL_ADMIN_EMAIL), ) )

MANAGERS       = getattr(local_settings, "MANAGERS", ADMINS)

PROJECT_PATH   = os.path.realpath(getattr(local_settings, "PROJECT_PATH", os.path.dirname(os.path.realpath(__file__)))) + "/"

LOCALE_PATHS   = getattr(local_settings, "LOCALE_PATHS", (PROJECT_PATH + "/../locale",))
LOCALE_PATHS   = tuple([os.path.realpath(lp) + "/" for lp in LOCALE_PATHS])

DATABASES      = getattr(local_settings, "DATABASES", {
    "default": {
        "ENGINE": getattr(local_settings, "DATABASE_TYPE", "django.db.backends.sqlite3"),
        "NAME"  : getattr(local_settings, "DATABASE_PATH", PROJECT_PATH + "/database/data.sqlite"),
        "OPTIONS": {
            "timeout": 60,
        },
    }
})

DATA_PATH      = os.path.realpath(getattr(local_settings, "DATA_PATH", PROJECT_PATH + "/static/data/")) + "/"

SUBTITLES_DATA_ROOT = os.path.realpath(getattr(local_settings, "SUBTITLES_DATA_ROOT", DATA_PATH + "subtitles/")) + "/"

CONTENT_ROOT   = os.path.realpath(getattr(local_settings, "CONTENT_ROOT", PROJECT_PATH + "/../content/")) + "/"
CONTENT_URL    = getattr(local_settings, "CONTENT_URL", "/content/")

# Local time zone for this installation. Choices can be found here:
# http://en.wikipedia.org/wiki/List_of_tz_zones_by_name
TIME_ZONE      = getattr(local_settings, "TIME_ZONE", "America/Los_Angeles")

# Language code for this installation. All choices can be found here:
# http://www.i18nguy.com/unicode/language-identifiers.html
LANGUAGE_CODE  = getattr(local_settings, "LANGUAGE_CODE", "en-us")

# If you set this to False, Django will make some optimizations so as not
# to load the internationalization machinery.
USE_I18N       = getattr(local_settings, "USE_I18N", True)

# If you set this to False, Django will not format dates, numbers and
# calendars according to the current locale
USE_L10N       = getattr(local_settings, "USE_L10N", False)

MEDIA_URL      = getattr(local_settings, "MEDIA_URL", "/media/")
MEDIA_ROOT     = os.path.realpath(getattr(local_settings, "MEDIA_ROOT", PROJECT_PATH + "/media/")) + "/"
STATIC_URL     = getattr(local_settings, "STATIC_URL", "/static/")
STATIC_ROOT    = os.path.realpath(getattr(local_settings, "STATIC_ROOT", PROJECT_PATH + "/static/")) + "/"

 # Make this unique, and don't share it with anybody.
SECRET_KEY     = getattr(local_settings, "SECRET_KEY", "8qq-!fa$92i=s1gjjitd&%s@4%ka9lj+=@n7a&fzjpwu%3kd#u")

TEMPLATE_DIRS  = getattr(local_settings, "TEMPLATE_DIRS", (PROJECT_PATH + "/templates",))
TEMPLATE_DIRS  = tuple([os.path.realpath(td) + "/" for td in TEMPLATE_DIRS])

TEMPLATE_CONTEXT_PROCESSORS = (
    "django.contrib.auth.context_processors.auth",
    "django.core.context_processors.debug",
    "django.core.context_processors.i18n",
    "django.core.context_processors.media",
    "django.contrib.messages.context_processors.messages",
    "django.core.context_processors.request",
    "%s.custom_context_processors.custom" % ("central" if CENTRAL_SERVER else "main"),
)


# List of callables that know how to import templates from various sources.
TEMPLATE_LOADERS = (
    "django.template.loaders.filesystem.Loader",
    "django.template.loaders.app_directories.Loader",
#     "django.template.loaders.eggs.Loader",
)

MIDDLEWARE_CLASSES = getattr(local_settings, 'MIDDLEWARE_CLASSES', tuple())
MIDDLEWARE_CLASSES = (
    "django.contrib.sessions.middleware.SessionMiddleware",
    'django.middleware.locale.LocaleMiddleware',
    "django.middleware.common.CommonMiddleware",
    "django.contrib.auth.middleware.AuthenticationMiddleware",
    "django.contrib.messages.middleware.MessageMiddleware",
    "main.middleware.GetNextParam",
    "django.middleware.csrf.CsrfViewMiddleware",
) + MIDDLEWARE_CLASSES  # append local_settings middleware, in case of dependencies

ROOT_URLCONF = "kalite.urls"

INSTALLED_APPS = getattr(local_settings, 'INSTALLED_APPS', tuple())
INSTALLED_APPS = (
    "django.contrib.auth",
    "django.contrib.contenttypes",
    "django.contrib.sessions",
    "django.contrib.admin",
    "django.contrib.humanize",
    "django.contrib.messages",
    "django.contrib.staticfiles",
    "django_extensions", # needed for clean_pyc (testing)
    "south",
    "chronograph",
    "django_cherrypy_wsgiserver",
    "securesync",
    "config",
    "main", # in order for securesync to work, this needs to be here.
    "control_panel", # in both apps
    "coachreports", # in both apps; reachable on central via control_panel
    "kalite", # contains commands
<<<<<<< HEAD
    "updates",
)
=======
) + INSTALLED_APPS  # append local_settings installed_apps, in case of dependencies

>>>>>>> 31ed5142
MESSAGE_STORAGE = 'django.contrib.messages.storage.session.SessionStorage'

if DEBUG or CENTRAL_SERVER:
    INSTALLED_APPS += ("django_snippets",)   # used in contact form and (debug) profiling middleware

if DEBUG:
    # add ?prof to URL, to see performance stats
    MIDDLEWARE_CLASSES += ('django_snippets.profiling_middleware.ProfileMiddleware',)

if CENTRAL_SERVER:
    ROOT_URLCONF = "central.urls"
    ACCOUNT_ACTIVATION_DAYS = getattr(local_settings, "ACCOUNT_ACTIVATION_DAYS", 7)
    DEFAULT_FROM_EMAIL      = getattr(local_settings, "DEFAULT_FROM_EMAIL", CENTRAL_FROM_EMAIL)
    INSTALLED_APPS         += ("postmark", "kalite.registration", "central", "faq", "contact",)
    EMAIL_BACKEND           = getattr(local_settings, "EMAIL_BACKEND", "postmark.backends.PostmarkBackend")
    AUTH_PROFILE_MODULE     = 'central.UserProfile'

else:
    ROOT_URLCONF = "main.urls"
    # Include optionally installed apps
    if os.path.exists(PROJECT_PATH + "/tests/loadtesting/"):
        INSTALLED_APPS += ("kalite.tests.loadtesting",)

    MIDDLEWARE_CLASSES += (
        "securesync.middleware.DBCheck",
        "securesync.middleware.AuthFlags",
        "main.middleware.SessionLanguage",
    )
    TEMPLATE_CONTEXT_PROCESSORS += ("main.custom_context_processors.languages",)

# Used for user logs.  By default, completely off.
USER_LOG_MAX_RECORDS = getattr(local_settings, "USER_LOG_MAX_RECORDS", 0)
USER_LOG_SUMMARY_FREQUENCY = getattr(local_settings, "USER_LOG_SUMMARY_FREQUENCY", (1,"months"))


# Sessions use the default cache, and we want a local memory cache for that.
# Separate session caching from file caching.
<<<<<<< HEAD
SESSION_ENGINE = 'django.contrib.sessions.backends.cache'
=======
SESSION_ENGINE = getattr(local_settings, "SESSION_ENGINE", 'django.contrib.sessions.backends.cached_db')

>>>>>>> 31ed5142
CACHES = {
    "default": {
        'BACKEND': 'django.core.cache.backends.locmem.LocMemCache',
    }
}

# Local memory cache is to expensive to use for the page cache.
#   instead, use a file-based cache.
# By default, cache for maximum possible time.
#   Note: caching for 100 years can be too large a value
#   sys.maxint also can be too large (causes ValueError), since it's added to the current time.
#   Caching for the lesser of (100 years) or (5 years less than the max int) should work.
_5_years = 5 * 365 * 24 * 60 * 60
_100_years = 100 * 365 * 24 * 60 * 60
_max_cache_time = min(_100_years, sys.maxint - time.time() - _5_years)
CACHE_TIME = getattr(local_settings, "CACHE_TIME", _max_cache_time)

# Cache is activated in every case,
#   EXCEPT: if CACHE_TIME=0
if CACHE_TIME != 0:  # None can mean infinite caching to some functions
    CACHES["web_cache"] = {
        'BACKEND': 'django.core.cache.backends.filebased.FileBasedCache',
<<<<<<< HEAD
        'LOCATION': getattr(local_settings, "CACHE_LOCATION", tempfile.gettempdir()), # this is kind of OS-specific, so dangerous.
=======
        'LOCATION': getattr(local_settings, "CACHE_LOCATION", os.path.join(tempfile.gettempdir(), "kalite_web_cache/")), # this is kind of OS-specific, so dangerous.
>>>>>>> 31ed5142
        'TIMEOUT': CACHE_TIME, # should be consistent
        'OPTIONS': {
            'MAX_ENTRIES': getattr(local_settings, "CACHE_MAX_ENTRIES", 5*2000) #2000 entries=~10,000 files
        },
    }

# Here, None === no limit
SYNC_SESSIONS_MAX_RECORDS = getattr(local_settings, "SYNC_SESSIONS_MAX_RECORDS", None if CENTRAL_SERVER else 10)

MESSAGE_STORAGE = 'utils.django_utils.NoDuplicateMessagesSessionStorage'

TEST_RUNNER = 'kalite.utils.testing.testrunner.KALiteTestRunner'

CRONSERVER_FREQUENCY = getattr(local_settings, "CRONSERVER_FREQUENCY", 600) # 10 mins (in seconds)

# Add additional mimetypes to avoid errors/warnings
import mimetypes
<<<<<<< HEAD
mimetypes.add_type("font/opentype", ".otf", True)
=======
mimetypes.add_type("font/opentype", ".otf", True)

# Django debug_toolbar config
if getattr(local_settings, "USE_DEBUG_TOOLBAR", False):
    INSTALLED_APPS += ('debug_toolbar',)
    MIDDLEWARE_CLASSES += ('debug_toolbar.middleware.DebugToolbarMiddleware',)
    DEBUG_TOOLBAR_PANELS = (
        'debug_toolbar.panels.version.VersionDebugPanel',
        'debug_toolbar.panels.timer.TimerDebugPanel',
        'debug_toolbar.panels.settings_vars.SettingsVarsDebugPanel',
        'debug_toolbar.panels.headers.HeaderDebugPanel',
        'debug_toolbar.panels.request_vars.RequestVarsDebugPanel',
        'debug_toolbar.panels.template.TemplateDebugPanel',
        'debug_toolbar.panels.sql.SQLDebugPanel',
        'debug_toolbar.panels.signals.SignalDebugPanel',
        'debug_toolbar.panels.logger.LoggingPanel',
    )
    DEBUG_TOOLBAR_CONFIG = {
        'INTERCEPT_REDIRECTS': False,
        'HIDE_DJANGO_SQL': False,
        'ENABLE_STACKTRACES' : True,
    }
>>>>>>> 31ed5142
<|MERGE_RESOLUTION|>--- conflicted
+++ resolved
@@ -136,8 +136,6 @@
     "main.middleware.GetNextParam",
     "django.middleware.csrf.CsrfViewMiddleware",
 ) + MIDDLEWARE_CLASSES  # append local_settings middleware, in case of dependencies
-
-ROOT_URLCONF = "kalite.urls"
 
 INSTALLED_APPS = getattr(local_settings, 'INSTALLED_APPS', tuple())
 INSTALLED_APPS = (
@@ -158,13 +156,9 @@
     "control_panel", # in both apps
     "coachreports", # in both apps; reachable on central via control_panel
     "kalite", # contains commands
-<<<<<<< HEAD
     "updates",
-)
-=======
 ) + INSTALLED_APPS  # append local_settings installed_apps, in case of dependencies
 
->>>>>>> 31ed5142
 MESSAGE_STORAGE = 'django.contrib.messages.storage.session.SessionStorage'
 
 if DEBUG or CENTRAL_SERVER:
@@ -202,12 +196,8 @@
 
 # Sessions use the default cache, and we want a local memory cache for that.
 # Separate session caching from file caching.
-<<<<<<< HEAD
-SESSION_ENGINE = 'django.contrib.sessions.backends.cache'
-=======
 SESSION_ENGINE = getattr(local_settings, "SESSION_ENGINE", 'django.contrib.sessions.backends.cached_db')
 
->>>>>>> 31ed5142
 CACHES = {
     "default": {
         'BACKEND': 'django.core.cache.backends.locmem.LocMemCache',
@@ -230,11 +220,7 @@
 if CACHE_TIME != 0:  # None can mean infinite caching to some functions
     CACHES["web_cache"] = {
         'BACKEND': 'django.core.cache.backends.filebased.FileBasedCache',
-<<<<<<< HEAD
-        'LOCATION': getattr(local_settings, "CACHE_LOCATION", tempfile.gettempdir()), # this is kind of OS-specific, so dangerous.
-=======
         'LOCATION': getattr(local_settings, "CACHE_LOCATION", os.path.join(tempfile.gettempdir(), "kalite_web_cache/")), # this is kind of OS-specific, so dangerous.
->>>>>>> 31ed5142
         'TIMEOUT': CACHE_TIME, # should be consistent
         'OPTIONS': {
             'MAX_ENTRIES': getattr(local_settings, "CACHE_MAX_ENTRIES", 5*2000) #2000 entries=~10,000 files
@@ -252,29 +238,4 @@
 
 # Add additional mimetypes to avoid errors/warnings
 import mimetypes
-<<<<<<< HEAD
-mimetypes.add_type("font/opentype", ".otf", True)
-=======
-mimetypes.add_type("font/opentype", ".otf", True)
-
-# Django debug_toolbar config
-if getattr(local_settings, "USE_DEBUG_TOOLBAR", False):
-    INSTALLED_APPS += ('debug_toolbar',)
-    MIDDLEWARE_CLASSES += ('debug_toolbar.middleware.DebugToolbarMiddleware',)
-    DEBUG_TOOLBAR_PANELS = (
-        'debug_toolbar.panels.version.VersionDebugPanel',
-        'debug_toolbar.panels.timer.TimerDebugPanel',
-        'debug_toolbar.panels.settings_vars.SettingsVarsDebugPanel',
-        'debug_toolbar.panels.headers.HeaderDebugPanel',
-        'debug_toolbar.panels.request_vars.RequestVarsDebugPanel',
-        'debug_toolbar.panels.template.TemplateDebugPanel',
-        'debug_toolbar.panels.sql.SQLDebugPanel',
-        'debug_toolbar.panels.signals.SignalDebugPanel',
-        'debug_toolbar.panels.logger.LoggingPanel',
-    )
-    DEBUG_TOOLBAR_CONFIG = {
-        'INTERCEPT_REDIRECTS': False,
-        'HIDE_DJANGO_SQL': False,
-        'ENABLE_STACKTRACES' : True,
-    }
->>>>>>> 31ed5142
+mimetypes.add_type("font/opentype", ".otf", True)