--- conflicted
+++ resolved
@@ -159,12 +159,8 @@
     "coachreports",  # in both apps; reachable on central via control_panel
     "khanload",  # khan academy interactions
     "kalite",  # contains commands
-<<<<<<< HEAD
 ) + INSTALLED_APPS  # append local_settings installed_apps, in case of dependencies
 
-=======
-)
->>>>>>> 707e6602
 MESSAGE_STORAGE = 'django.contrib.messages.storage.session.SessionStorage'
 
 if DEBUG or CENTRAL_SERVER:
@@ -239,7 +235,6 @@
         },
     }
     SESSION_CACHE_ALIAS = "session_cache"
-<<<<<<< HEAD
 
 else:
     CACHES = {}
@@ -253,32 +248,12 @@
 SESSION_ENGINE = 'django.contrib.sessions.backends.cache'
 
 
-=======
-
-else:
-    CACHES = {}
-    SESSION_CACHE_ALIAS = "default"
-
-# Separate session caching from file caching.
-CACHES[SESSION_CACHE_ALIAS] =  {
-    'BACKEND': 'django.core.cache.backends.locmem.LocMemCache',
-#    'LOCATION': 'unique-snowflake'
-}
-SESSION_ENGINE = 'django.contrib.sessions.backends.cache'
-
-
->>>>>>> 707e6602
 #Here, None === no limit
 SYNC_SESSIONS_MAX_RECORDS = getattr(local_settings, "SYNC_SESSIONS_MAX_RECORDS", None if CENTRAL_SERVER else 10)
 
 # enable this to use a background mplayer instance instead of playing the video in the browser, on loopback connections
 USE_MPLAYER = getattr(local_settings, "USE_MPLAYER", False)
 
-<<<<<<< HEAD
-#SESSION_ENGINE = 'django.contrib.sessions.backends.cache'
-
-=======
->>>>>>> 707e6602
 MESSAGE_STORAGE = 'utils.django_utils.NoDuplicateMessagesSessionStorage'
 
 TEST_RUNNER = 'kalite.utils.testing.testrunner.KALiteTestRunner'
