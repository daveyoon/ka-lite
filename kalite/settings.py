--- conflicted
+++ resolved
@@ -1,10 +1,7 @@
 import json
 import os
-<<<<<<< HEAD
 import logging
-=======
 import sys
->>>>>>> 43f8b3b1
 
 try:
     from local_settings import *
@@ -149,16 +146,11 @@
     )
 
 
-<<<<<<< HEAD
-CACHE_TIME=getattr(local_settings, "CACHE_TIME", int(60*60*24*365*1000)) # by default, cache for 1000 years
-=======
-
 # by default, cache for maximum possible
 #   note: caching for 1000 years was too large a value,
 #   was interpreted as negative on some platforms.
 #   This is safer!
 CACHE_TIME=getattr(local_settings, "CACHE_TIME", sys.maxint) 
->>>>>>> 43f8b3b1
 
 # Cache is activated in every case, 
 #   EXCEPT: if CACHE_TIME=0
