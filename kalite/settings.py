import getpass
import json
import logging
import os
import sys
import tempfile
import time
import uuid
import version  # in danger of a circular import.  NEVER add settings stuff there--should all be hard-coded.

##############################
# Basic setup (no options)
##############################

# suppress warnings here.
try:
    import warnings
    warnings.simplefilter("ignore") # any other filter was ineffecual or threw an error
except:
    pass

try:
    from local_settings import *
    import local_settings
except ImportError:
    local_settings = {}

# Add additional mimetypes to avoid errors/warnings
import mimetypes
mimetypes.add_type("font/opentype", ".otf", True)


# Used everywhere, so ... set it up top.
DEBUG          = getattr(local_settings, "DEBUG", False)


##############################
# Basic App Settings
##############################

CENTRAL_SERVER = getattr(local_settings, "CENTRAL_SERVER", False)

PRODUCTION_PORT = getattr(local_settings, "PRODUCTION_PORT", 8008 if not CENTRAL_SERVER else 8001)
CHERRYPY_THREAD_COUNT = getattr(local_settings, "CHERRYPY_THREAD_COUNT", 50 if not DEBUG else 5)

# Note: this MUST be hard-coded for backwards-compatibility reasons.
ROOT_UUID_NAMESPACE = uuid.UUID("a8f052c7-8790-5bed-ab15-fe2d3b1ede41")  # print uuid.uuid5(uuid.NAMESPACE_URL, "https://kalite.adhocsync.com/")

CENTRAL_SERVER_DOMAIN = getattr(local_settings, "CENTRAL_SERVER_DOMAIN", "adhocsync.com")
CENTRAL_SERVER_HOST   = getattr(local_settings, "CENTRAL_SERVER_HOST",   "kalite.%s"%CENTRAL_SERVER_DOMAIN)
CENTRAL_WIKI_URL      = getattr(local_settings, "CENTRAL_WIKI_URL",      "http://kalitewiki.learningequality.org/")#http://%kalitewiki.s/%CENTRAL_SERVER_DOMAIN
CENTRAL_FROM_EMAIL    = getattr(local_settings, "CENTRAL_FROM_EMAIL",    "kalite@%s"%CENTRAL_SERVER_DOMAIN)
CENTRAL_DEPLOYMENT_EMAIL = getattr(local_settings, "CENTRAL_DEPLOYMENT_EMAIL", "deployments@learningequality.org")
CENTRAL_SUPPORT_EMAIL = getattr(local_settings, "CENTRAL_SUPPORT_EMAIL",    "support@learningequality.org")
CENTRAL_DEV_EMAIL     = getattr(local_settings, "CENTRAL_DEV_EMAIL",        "dev@learningequality.org")
CENTRAL_INFO_EMAIL    = getattr(local_settings, "CENTRAL_INFO_EMAIL",       "info@learningequality.org")
CENTRAL_CONTACT_EMAIL = getattr(local_settings, "CENTRAL_CONTACT_EMAIL", "info@learningequality.org")#"kalite@%s"%CENTRAL_SERVER_DOMAIN
CENTRAL_ADMIN_EMAIL   = getattr(local_settings, "CENTRAL_ADMIN_EMAIL",   "errors@learningequality.org")#"kalite@%s"%CENTRAL_SERVER_DOMAIN

CENTRAL_SUBSCRIBE_URL    = getattr(local_settings, "CENTRAL_SUBSCRIBE_URL",    "http://adhocsync.us6.list-manage.com/subscribe/post?u=023b9af05922dfc7f47a4fffb&amp;id=97a379de16")

PROJECT_PATH   = os.path.realpath(getattr(local_settings, "PROJECT_PATH", os.path.dirname(os.path.realpath(__file__)))) + "/"

LOCALE_PATHS   = getattr(local_settings, "LOCALE_PATHS", (PROJECT_PATH + "/../locale",))
LOCALE_PATHS   = tuple([os.path.realpath(lp) + "/" for lp in LOCALE_PATHS])

DATABASES      = getattr(local_settings, "DATABASES", {
    "default": {
        "ENGINE": getattr(local_settings, "DATABASE_TYPE", "django.db.backends.sqlite3"),
        "NAME"  : getattr(local_settings, "DATABASE_PATH", PROJECT_PATH + "/database/data.sqlite"),
        "OPTIONS": {
            "timeout": 60,
        },
    }
})

CONTENT_ROOT   = os.path.realpath(getattr(local_settings, "CONTENT_ROOT", PROJECT_PATH + "/../content/")) + "/"
CONTENT_URL    = getattr(local_settings, "CONTENT_URL", "/content/")


##############################
# Basic Django settings
##############################

INTERNAL_IPS   = getattr(local_settings, "INTERNAL_IPS", ("127.0.0.1",))

ADMINS         = getattr(local_settings, "ADMINS", ( ("KA Lite Team", CENTRAL_ADMIN_EMAIL), ) )

MANAGERS       = getattr(local_settings, "MANAGERS", ADMINS)

# Local time zone for this installation. Choices can be found here:
# http://en.wikipedia.org/wiki/List_of_tz_zones_by_name
TIME_ZONE      = getattr(local_settings, "TIME_ZONE", "America/Los_Angeles")

# Language code for this installation. All choices can be found here:
# http://www.i18nguy.com/unicode/language-identifiers.html
LANGUAGE_CODE  = getattr(local_settings, "LANGUAGE_CODE", "en")

# If you set this to False, Django will make some optimizations so as not
# to load the internationalization machinery.
USE_I18N       = getattr(local_settings, "USE_I18N", True)

# If you set this to False, Django will not format dates, numbers and
# calendars according to the current locale
USE_L10N       = getattr(local_settings, "USE_L10N", False)

MEDIA_URL      = getattr(local_settings, "MEDIA_URL", "/media/")
MEDIA_ROOT     = os.path.realpath(getattr(local_settings, "MEDIA_ROOT", PROJECT_PATH + "/media/")) + "/"
STATIC_URL     = getattr(local_settings, "STATIC_URL", "/static/")
STATIC_ROOT    = os.path.realpath(getattr(local_settings, "STATIC_ROOT", PROJECT_PATH + "/static/")) + "/"

# Other defined paths
DATA_PATH      = os.path.realpath(getattr(local_settings, "DATA_PATH", PROJECT_PATH + "/static/data/")) + "/"
SUBTITLES_DATA_ROOT = os.path.realpath(getattr(local_settings, "SUBTITLES_DATA_ROOT", DATA_PATH + "subtitles/")) + "/"
LANGUAGE_PACK_ROOT = os.path.realpath(getattr(local_settings, "LANGUAGE_PACK_ROOT", STATIC_ROOT + "language_packs/")) + "/"

 # Make this unique, and don't share it with anybody.
SECRET_KEY     = getattr(local_settings, "SECRET_KEY", "8qq-!fa$92i=s1gjjitd&%s@4%ka9lj+=@n7a&fzjpwu%3kd#u")

TEMPLATE_DIRS  = getattr(local_settings, "TEMPLATE_DIRS", (PROJECT_PATH + "/templates",))
TEMPLATE_DIRS  = tuple([os.path.realpath(td) + "/" for td in TEMPLATE_DIRS])

TEMPLATE_CONTEXT_PROCESSORS = (
    "django.contrib.auth.context_processors.auth",
    "django.core.context_processors.debug",
    "django.core.context_processors.i18n",
    "django.core.context_processors.media",
    "django.contrib.messages.context_processors.messages",
    "django.core.context_processors.request",
    "%s.custom_context_processors.custom" % ("central" if CENTRAL_SERVER else "main"),
)


# List of callables that know how to import templates from various sources.
TEMPLATE_LOADERS = (
    "django.template.loaders.filesystem.Loader",
    "django.template.loaders.app_directories.Loader",
#     "django.template.loaders.eggs.Loader",
)

MIDDLEWARE_CLASSES = getattr(local_settings, 'MIDDLEWARE_CLASSES', tuple())
MIDDLEWARE_CLASSES = (
    "django.contrib.sessions.middleware.SessionMiddleware",
    'django.middleware.locale.LocaleMiddleware',
    "django.middleware.common.CommonMiddleware",
    "django.contrib.auth.middleware.AuthenticationMiddleware",
    "django.contrib.messages.middleware.MessageMiddleware",
    "main.middleware.GetNextParam",
    "django.middleware.csrf.CsrfViewMiddleware",
) + MIDDLEWARE_CLASSES  # append local_settings middleware, in case of dependencies

INSTALLED_APPS = getattr(local_settings, 'INSTALLED_APPS', tuple())
INSTALLED_APPS = (
    "django.contrib.auth",
    "django.contrib.contenttypes",
    "django.contrib.sessions",
    "django.contrib.admin",
    "django.contrib.humanize",
    "django.contrib.messages",
    "django.contrib.staticfiles",
    "django_extensions", # needed for clean_pyc (testing)
    "south",
    "chronograph",
    "django_cherrypy_wsgiserver",
    "securesync",
    "config",
    "main", # in order for securesync to work, this needs to be here.
    "control_panel",  # in both apps
    "coachreports",  # in both apps; reachable on central via control_panel
    "khanload",  # khan academy interactions
    "i18n",
    "kalite",  # contains commands
) + INSTALLED_APPS  # append local_settings installed_apps, in case of dependencies


if DEBUG or CENTRAL_SERVER:
    INSTALLED_APPS += ("django_snippets",)   # used in contact form and (debug) profiling middleware

if CENTRAL_SERVER:
    ROOT_URLCONF = "central.urls"
    ACCOUNT_ACTIVATION_DAYS = getattr(local_settings, "ACCOUNT_ACTIVATION_DAYS", 7)
    DEFAULT_FROM_EMAIL      = getattr(local_settings, "DEFAULT_FROM_EMAIL", CENTRAL_FROM_EMAIL)
    INSTALLED_APPS         += ("postmark", "kalite.registration", "central", "faq", "contact", "stats")
    EMAIL_BACKEND           = getattr(local_settings, "EMAIL_BACKEND", "postmark.backends.PostmarkBackend")
    AUTH_PROFILE_MODULE     = "central.UserProfile"
    CSRF_COOKIE_NAME        = "csrftoken_central"
    LANGUAGE_COOKIE_NAME    = "django_language_central"
    SESSION_COOKIE_NAME     = "sessionid_central"
    CROWDIN_PROJECT_ID      = getattr(local_settings, "CROWDIN_PROJECT_ID", "ka-lite")
    CROWDIN_PROJECT_KEY     = getattr(local_settings, "CROWDIN_PROJECT_KEY", None)

else:
    ROOT_URLCONF = "main.urls"
    INSTALLED_APPS += ("updates",)
    MIDDLEWARE_CLASSES += (
        "securesync.middleware.AuthFlags",  # this must come first in app-dependent middleware--many others depend on it.
        "securesync.middleware.FacilityCheck",
        "securesync.middleware.RegisteredCheck",
        "securesync.middleware.DBCheck",
        "main.middleware.SessionLanguage",
    )


########################
# Debugging and testing
########################

# Set logging level based on the value of DEBUG (evaluates to 0 if False, 1 if True)
logging.basicConfig()
LOG = getattr(local_settings, "LOG", logging.getLogger("kalite"))
LOG.setLevel(logging.DEBUG*DEBUG + logging.INFO*(1-DEBUG))

TEMPLATE_DEBUG = getattr(local_settings, "TEMPLATE_DEBUG", DEBUG)

# Django debug_toolbar config
if getattr(local_settings, "USE_DEBUG_TOOLBAR", False):
    assert CACHE_TIME == 0, "Debug toolbar must be set in conjunction with CACHE_TIME=0"
    INSTALLED_APPS += ('debug_toolbar',)
    MIDDLEWARE_CLASSES += ('debug_toolbar.middleware.DebugToolbarMiddleware',)
    DEBUG_TOOLBAR_PANELS = (
        'debug_toolbar.panels.version.VersionDebugPanel',
        'debug_toolbar.panels.timer.TimerDebugPanel',
        'debug_toolbar.panels.settings_vars.SettingsVarsDebugPanel',
        'debug_toolbar.panels.headers.HeaderDebugPanel',
        'debug_toolbar.panels.request_vars.RequestVarsDebugPanel',
        'debug_toolbar.panels.template.TemplateDebugPanel',
        'debug_toolbar.panels.sql.SQLDebugPanel',
        'debug_toolbar.panels.signals.SignalDebugPanel',
        'debug_toolbar.panels.logger.LoggingPanel',
    )
    DEBUG_TOOLBAR_CONFIG = {
        'INTERCEPT_REDIRECTS': False,
        'HIDE_DJANGO_SQL': False,
        'ENABLE_STACKTRACES' : True,
    }

if DEBUG:
    # add ?prof to URL, to see performance stats
    MIDDLEWARE_CLASSES += ('django_snippets.profiling_middleware.ProfileMiddleware',)

if not CENTRAL_SERVER and os.path.exists(PROJECT_PATH + "/tests/loadtesting/"):
        INSTALLED_APPS += ("tests.loadtesting",)

TEST_RUNNER = 'kalite.shared.testing.testrunner.KALiteTestRunner'

TESTS_TO_SKIP = getattr(local_settings, "TESTS_TO_SKIP", ["long"])  # can be
assert not (set(TESTS_TO_SKIP) - set(["fast", "medium", "long"])), "TESTS_TO_SKIP must contain only 'fast', 'medium', and 'long'"

AUTO_LOAD_TEST = getattr(local_settings, "AUTO_LOAD_TEST", False)


########################
# Zero-config options
########################

ZERO_CONFIG   = getattr(local_settings, "ZERO_CONFIG", False)

# With zero config, no admin (by default)
INSTALL_ADMIN_USERNAME = getattr(local_settings, "INSTALL_ADMIN_USERNAME", None)
INSTALL_ADMIN_PASSWORD = getattr(local_settings, "INSTALL_ADMIN_PASSWORD", None)
assert bool(INSTALL_ADMIN_USERNAME) + bool(INSTALL_ADMIN_PASSWORD) != 1, "Must specify both admin username and password, or neither."

# With zero config, always a default facility
INSTALL_FACILITY_NAME = getattr(local_settings, "INSTALL_FACILITY_NAME", None if not ZERO_CONFIG else "Default Facility")


########################
# Syncing and synced data
########################

SECURESYNC_PROTOCOL   = getattr(local_settings, "SECURESYNC_PROTOCOL",   "https")

CRONSERVER_FREQUENCY = getattr(local_settings, "CRONSERVER_FREQUENCY", 600) # 10 mins (in seconds)

SYNCING_THROTTLE_WAIT_TIME = getattr(local_settings, "SYNCING_THROTTLE_WAIT_TIME", None)  # default: don't throttle syncing

SYNCING_MAX_RECORDS_PER_REQUEST = getattr(local_settings, "SYNCING_MAX_RECORDS_PER_REQUEST", 100)  # 100 records per http request


# Here, None === no limit
SYNC_SESSIONS_MAX_RECORDS = getattr(local_settings, "SYNC_SESSIONS_MAX_RECORDS", None if CENTRAL_SERVER else 10)

# Used for user logs.  By default, completely off.
#  Note: None means infinite (just like caching)
USER_LOG_MAX_RECORDS_PER_USER = getattr(local_settings, "USER_LOG_MAX_RECORDS_PER_USER", 0)
USER_LOG_SUMMARY_FREQUENCY = getattr(local_settings, "USER_LOG_SUMMARY_FREQUENCY", (1,"months"))


########################
# Security
########################

# None means, use full hashing locally--turn off the password cache
PASSWORD_ITERATIONS_TEACHER = getattr(local_settings, "PASSWORD_ITERATIONS_TEACHER", None)
PASSWORD_ITERATIONS_STUDENT = getattr(local_settings, "PASSWORD_ITERATIONS_STUDENT", None)
assert PASSWORD_ITERATIONS_TEACHER is None or PASSWORD_ITERATIONS_TEACHER >= 1, "If set, PASSWORD_ITERATIONS_TEACHER must be >= 1"
assert PASSWORD_ITERATIONS_STUDENT is None or PASSWORD_ITERATIONS_STUDENT >= 1, "If set, PASSWORD_ITERATIONS_STUDENT must be >= 1"

# This should not be set, except in cases where additional security is desired.
PASSWORD_ITERATIONS_TEACHER_SYNCED = getattr(local_settings, "PASSWORD_ITERATIONS_TEACHER_SYNCED", 5000)
PASSWORD_ITERATIONS_STUDENT_SYNCED = getattr(local_settings, "PASSWORD_ITERATIONS_STUDENT_SYNCED", 2500)
assert PASSWORD_ITERATIONS_TEACHER_SYNCED >= 5000, "PASSWORD_ITERATIONS_TEACHER_SYNCED must be >= 5000"
assert PASSWORD_ITERATIONS_STUDENT_SYNCED >= 2500, "PASSWORD_ITERATIONS_STUDENT_SYNCED must be >= 5000"


########################
# Storage and caching
########################

# Sessions use the default cache, and we want a local memory cache for that.
# Separate session caching from file caching.
SESSION_ENGINE = getattr(local_settings, "SESSION_ENGINE", 'django.contrib.sessions.backends.cache')

MESSAGE_STORAGE = 'utils.django_utils.NoDuplicateMessagesSessionStorage'

CACHES = {
    "default": {
        'BACKEND': 'django.core.cache.backends.locmem.LocMemCache',
    }
}

# Local memory cache is to expensive to use for the page cache.
#   instead, use a file-based cache.
# By default, cache for maximum possible time.
#   Note: caching for 100 years can be too large a value
#   sys.maxint also can be too large (causes ValueError), since it's added to the current time.
#   Caching for the lesser of (100 years) or (5 years less than the max int) should work.
_5_years = 5 * 365 * 24 * 60 * 60
_100_years = 100 * 365 * 24 * 60 * 60
_max_cache_time = min(_100_years, sys.maxint - time.time() - _5_years)
CACHE_TIME = getattr(local_settings, "CACHE_TIME", _max_cache_time)

# Cache is activated in every case,
#   EXCEPT: if CACHE_TIME=0
if CACHE_TIME != 0:  # None can mean infinite caching to some functions
    CACHE_LOCATION = getattr(local_settings, "CACHE_LOCATION", os.path.join(tempfile.gettempdir(), "kalite_web_cache_" + (getpass.getuser() or "unknown_user"))) + "/"
    LOG.debug("Cache location = %s" % CACHE_LOCATION)
    CACHES["web_cache"] = {
        'BACKEND': 'django.core.cache.backends.filebased.FileBasedCache',
        'LOCATION': CACHE_LOCATION, # this is kind of OS-specific, so dangerous.
        'TIMEOUT': CACHE_TIME, # should be consistent
        'OPTIONS': {
            'MAX_ENTRIES': getattr(local_settings, "CACHE_MAX_ENTRIES", 5*2000) #2000 entries=~10,000 files
        },
    }
    KEY_PREFIX = version.VERSION


########################
# Features
########################


if CENTRAL_SERVER:
    # Used for accessing the KA API.
    #   By default, things won't work--local_settings needs to specify good values.
    #   We do this so that we have control over our own key/secret (secretly, of course!)
    KHAN_API_CONSUMER_KEY = getattr(local_settings, "KHAN_API_CONSUMER_KEY", "")
    KHAN_API_CONSUMER_SECRET = getattr(local_settings, "KHAN_API_CONSUMER_SECRET", "")
    
    # Postmark settings, to enable sending registration/invitation emails
    POSTMARK_API_KEY = getattr(local_settings, "POSTMARK_API_KEY", "")
    POSTMARK_SENDER = getattr(local_settings, "POSTMARK_SENDER", CENTRAL_FROM_EMAIL)
    # Default to "test mode" if no API key, to print out the email to the console, rather than trying to send
    POSTMARK_TEST_MODE = getattr(local_settings, "POSTMARK_TEST_MODE", POSTMARK_API_KEY == "")

else:
    # enable this to use a background mplayer instance instead of playing the video in the browser, on loopback connections
    # TODO(jamalex): this will currently only work when caching is disabled, as the conditional logic is in the Django template
    USE_MPLAYER = getattr(local_settings, "USE_MPLAYER", False) if CACHE_TIME == 0 else False

# This has to be defined for main and central

# Should be a function that receives a video file (youtube ID), and returns a URL to a video stream
BACKUP_VIDEO_SOURCE = getattr(local_settings, "BACKUP_VIDEO_SOURCE", None)
BACKUP_THUMBNAIL_SOURCE = getattr(local_settings, "BACKUP_THUMBNAIL_SOURCE", None)
assert not BACKUP_VIDEO_SOURCE or CACHE_TIME == 0, "If BACKUP_VIDEO_SOURCE, then CACHE_TIME must be 0"

<<<<<<< HEAD
#Clock Setting disabled by default unless overriden.
#Note: This will only work on Linux systems where the server is running as root.
ENABLE_CLOCK_SET = getattr(local_settings, "ENABLE_CLOCK_SET", False)


########################
# Debugging and testing
########################

# Set logging level based on the value of DEBUG (evaluates to 0 if False, 1 if True)
logging.basicConfig()
LOG = getattr(local_settings, "LOG", logging.getLogger("kalite"))
LOG.setLevel(logging.DEBUG*DEBUG + logging.INFO*(1-DEBUG))

TEMPLATE_DEBUG = getattr(local_settings, "TEMPLATE_DEBUG", DEBUG)

# Django debug_toolbar config
if getattr(local_settings, "USE_DEBUG_TOOLBAR", False):
    assert CACHE_TIME == 0, "Debug toolbar must be set in conjunction with CACHE_TIME=0"
    INSTALLED_APPS += ('debug_toolbar',)
    MIDDLEWARE_CLASSES += ('debug_toolbar.middleware.DebugToolbarMiddleware',)
    DEBUG_TOOLBAR_PANELS = (
        'debug_toolbar.panels.version.VersionDebugPanel',
        'debug_toolbar.panels.timer.TimerDebugPanel',
        'debug_toolbar.panels.settings_vars.SettingsVarsDebugPanel',
        'debug_toolbar.panels.headers.HeaderDebugPanel',
        'debug_toolbar.panels.request_vars.RequestVarsDebugPanel',
        'debug_toolbar.panels.template.TemplateDebugPanel',
        'debug_toolbar.panels.sql.SQLDebugPanel',
        'debug_toolbar.panels.signals.SignalDebugPanel',
        'debug_toolbar.panels.logger.LoggingPanel',
    )
    DEBUG_TOOLBAR_CONFIG = {
        'INTERCEPT_REDIRECTS': False,
        'HIDE_DJANGO_SQL': False,
        'ENABLE_STACKTRACES' : True,
    }

if DEBUG:
    # add ?prof to URL, to see performance stats
    MIDDLEWARE_CLASSES += ('django_snippets.profiling_middleware.ProfileMiddleware',)

if not CENTRAL_SERVER and os.path.exists(PROJECT_PATH + "/tests/loadtesting/"):
        INSTALLED_APPS += ("tests.loadtesting",)

TEST_RUNNER = 'kalite.shared.testing.testrunner.KALiteTestRunner'

TESTS_TO_SKIP = getattr(local_settings, "TESTS_TO_SKIP", ["long"])  # can be
assert not (set(TESTS_TO_SKIP) - set(["fast", "medium", "long"])), "TESTS_TO_SKIP must contain only 'fast', 'medium', and 'long'"

AUTO_LOAD_TEST = getattr(local_settings, "AUTO_LOAD_TEST", False)
=======
>>>>>>> 11812f7c
assert not AUTO_LOAD_TEST or not CENTRAL_SERVER, "AUTO_LOAD_TEST only on local server"


########################
# IMPORTANT: Do not add new settings below this line
# everything that follows is overriding default settings, depending on CONFIG_PACKAGE

# config_package (None|RPi) alters some defaults e.g. different defaults for Raspberry Pi(RPi)
CONFIG_PACKAGE = getattr(local_settings, "CONFIG_PACKAGE", [])
if isinstance(CONFIG_PACKAGE, basestring):
    CONFIG_PACKAGE = [CONFIG_PACKAGE]
CONFIG_PACKAGE = [cp.lower() for cp in CONFIG_PACKAGE]

def package_selected(package_name):
    global CONFIG_PACKAGE
    return bool(CONFIG_PACKAGE) and bool(package_name) and package_name.lower() in CONFIG_PACKAGE


# Config for Raspberry Pi distributed server
#     nginx will normally be on 8008 so default to 7007
#     18 is the sweet-spot for cherrypy threads
#    /tmp is deleted on boot, so use /var/tmp for a persistent cache instead
if package_selected("RPi"):
    PRODUCTION_PORT = getattr(local_settings, "PRODUCTION_PORT", 7007)
    CHERRYPY_THREAD_COUNT = getattr(local_settings, "CHERRYPY_THREAD_COUNT", 18)
    #SYNCING_THROTTLE_WAIT_TIME = getattr(local_settings, "SYNCING_THROTTLE_WAIT_TIME", 1.0)
    #SYNCING_MAX_RECORDS_PER_REQUEST = getattr(local_settings, "SYNCING_MAX_RECORDS_PER_REQUEST", 10)


    PASSWORD_ITERATIONS_TEACHER = getattr(local_settings, "PASSWORD_ITERATIONS_TEACHER", 2000)
    PASSWORD_ITERATIONS_STUDENT = getattr(local_settings, "PASSWORD_ITERATIONS_STUDENT", 1000)

    ENABLE_CLOCK_SET = getattr(local_settings, "ENABLE_CLOCK_SET", True)

if package_selected("UserRestricted"):
    KEY_PREFIX += "|restricted"  # this option changes templates<|MERGE_RESOLUTION|>--- conflicted
+++ resolved
@@ -376,7 +376,6 @@
 BACKUP_THUMBNAIL_SOURCE = getattr(local_settings, "BACKUP_THUMBNAIL_SOURCE", None)
 assert not BACKUP_VIDEO_SOURCE or CACHE_TIME == 0, "If BACKUP_VIDEO_SOURCE, then CACHE_TIME must be 0"
 
-<<<<<<< HEAD
 #Clock Setting disabled by default unless overriden.
 #Note: This will only work on Linux systems where the server is running as root.
 ENABLE_CLOCK_SET = getattr(local_settings, "ENABLE_CLOCK_SET", False)
@@ -428,8 +427,7 @@
 assert not (set(TESTS_TO_SKIP) - set(["fast", "medium", "long"])), "TESTS_TO_SKIP must contain only 'fast', 'medium', and 'long'"
 
 AUTO_LOAD_TEST = getattr(local_settings, "AUTO_LOAD_TEST", False)
-=======
->>>>>>> 11812f7c
+
 assert not AUTO_LOAD_TEST or not CENTRAL_SERVER, "AUTO_LOAD_TEST only on local server"
 
 
