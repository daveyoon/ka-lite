import json
import os
import logging
import sys
import time
import tempfile

try:
    from local_settings import *
    import local_settings
except ImportError:
    local_settings = {}

DEBUG          = getattr(local_settings, "DEBUG", False)
TEMPLATE_DEBUG = getattr(local_settings, "TEMPLATE_DEBUG", DEBUG)

# Set logging level based on the value of DEBUG (evaluates to 0 if False, 1 if True)
logging.basicConfig()
logging.getLogger("kalite").setLevel(logging.DEBUG*DEBUG + logging.INFO*(1-DEBUG))
    
INTERNAL_IPS   = getattr(local_settings, "INTERNAL_IPS", ("127.0.0.1",))

# TODO(jamalex): currently this only has an effect on Linux/OSX
PRODUCTION_PORT = getattr(local_settings, "PRODUCTION_PORT", 8008)

CENTRAL_SERVER = getattr(local_settings, "CENTRAL_SERVER", False)

# info about the central server(s)
SECURESYNC_PROTOCOL   = getattr(local_settings, "SECURESYNC_PROTOCOL",   "https")
CENTRAL_SERVER_DOMAIN = getattr(local_settings, "CENTRAL_SERVER_DOMAIN", "adhocsync.com")
CENTRAL_SERVER_HOST   = getattr(local_settings, "CENTRAL_SERVER_HOST",   "kalite.%s"%CENTRAL_SERVER_DOMAIN)
CENTRAL_WIKI_URL      = getattr(local_settings, "CENTRAL_WIKI_URL",      "http://kalitewiki.learningequality.org/")#http://%kalitewiki.s/%CENTRAL_SERVER_DOMAIN   
CENTRAL_FROM_EMAIL    = getattr(local_settings, "CENTRAL_FROM_EMAIL",    "kalite@%s"%CENTRAL_SERVER_DOMAIN)
CENTRAL_DEPLOYMENT_EMAIL = getattr(local_settings, "CENTRAL_DEPLOYMENT_EMAIL", "deployments@learningequality.org")
CENTRAL_SUPPORT_EMAIL = getattr(local_settings, "CENTRAL_SUPPORT_EMAIL",    "support@learningequality.org")
CENTRAL_DEV_EMAIL     = getattr(local_settings, "CENTRAL_DEV_EMAIL",        "dev@learningequality.org")
CENTRAL_INFO_EMAIL    = getattr(local_settings, "CENTRAL_INFO_EMAIL",       "info@learningequality.org")
CENTRAL_CONTACT_EMAIL = getattr(local_settings, "CENTRAL_CONTACT_EMAIL", "info@learningequality.org")#"kalite@%s"%CENTRAL_SERVER_DOMAIN
CENTRAL_ADMIN_EMAIL   = getattr(local_settings, "CENTRAL_ADMIN_EMAIL",   "errors@learningequality.org")#"kalite@%s"%CENTRAL_SERVER_DOMAIN
CENTRAL_FROM_EMAIL    = getattr(local_settings, "CENTRAL_FROM_EMAIL",    "kalite@%s"%CENTRAL_SERVER_DOMAIN)
CENTRAL_CONTACT_EMAIL = getattr(local_settings, "CENTRAL_CONTACT_EMAIL", "info@learningequality.org")#"kalite@%s"%CENTRAL_SERVER_DOMAIN    

CENTRAL_SUBSCRIBE_URL    = getattr(local_settings, "CENTRAL_SUBSCRIBE_URL",    "http://adhocsync.us6.list-manage.com/subscribe/post?u=023b9af05922dfc7f47a4fffb&amp;id=97a379de16")

ADMINS         = getattr(local_settings, "ADMINS", ( ("KA Lite Team", CENTRAL_ADMIN_EMAIL), ) )

MANAGERS       = getattr(local_settings, "MANAGERS", ADMINS)

PROJECT_PATH   = getattr(local_settings, "PROJECT_PATH", os.path.dirname(os.path.realpath(__file__)))

LOCALE_PATHS   = getattr(local_settings, "LOCALE_PATHS", (PROJECT_PATH + "/../locale",))

DATABASES      = getattr(local_settings, "DATABASES", {
    "default": {
        "ENGINE": getattr(local_settings, "DATABASE_TYPE", "django.db.backends.sqlite3"),
        "NAME"  : getattr(local_settings, "DATABASE_PATH", PROJECT_PATH + "/database/data.sqlite"),
        "OPTIONS": {
            "timeout": 60,
        },
    }
})

DATA_PATH      = getattr(local_settings, "DATA_PATH", PROJECT_PATH + "/static/data/")

CONTENT_ROOT   = getattr(local_settings, "CONTENT_ROOT", PROJECT_PATH + "/../content/")
CONTENT_URL    = getattr(local_settings, "CONTENT_URL", "/content/")

# Local time zone for this installation. Choices can be found here:
# http://en.wikipedia.org/wiki/List_of_tz_zones_by_name
TIME_ZONE      = getattr(local_settings, "TIME_ZONE", "America/Los_Angeles")

# Language code for this installation. All choices can be found here:
# http://www.i18nguy.com/unicode/language-identifiers.html
LANGUAGE_CODE  = getattr(local_settings, "LANGUAGE_CODE", "en-us")

# If you set this to False, Django will make some optimizations so as not
# to load the internationalization machinery.
USE_I18N       = getattr(local_settings, "USE_I18N", True)

# If you set this to False, Django will not format dates, numbers and
# calendars according to the current locale
USE_L10N       = getattr(local_settings, "USE_L10N", False)

MEDIA_URL      = getattr(local_settings, "MEDIA_URL", "/media/")
MEDIA_ROOT     = getattr(local_settings, "MEDIA_ROOT", PROJECT_PATH + "/media/")
STATIC_URL     = getattr(local_settings, "STATIC_URL", "/static/")
STATIC_ROOT    = getattr(local_settings, "STATIC_ROOT", PROJECT_PATH + "/static/")

 # Make this unique, and don't share it with anybody.
SECRET_KEY     = getattr(local_settings, "SECRET_KEY", "8qq-!fa$92i=s1gjjitd&%s@4%ka9lj+=@n7a&fzjpwu%3kd#u")

TEMPLATE_DIRS  = getattr(local_settings, "TEMPLATE_DIRS", (PROJECT_PATH + "/templates",))


TEMPLATE_CONTEXT_PROCESSORS = (
    "django.contrib.auth.context_processors.auth",
    "django.core.context_processors.debug",
    "django.core.context_processors.i18n",
    "django.core.context_processors.media",
    "django.contrib.messages.context_processors.messages",
    "django.core.context_processors.request",
    "%s.custom_context_processors.custom" % ("central" if CENTRAL_SERVER else "main"),
)


# List of callables that know how to import templates from various sources.
TEMPLATE_LOADERS = (
    "django.template.loaders.filesystem.Loader",
    "django.template.loaders.app_directories.Loader",
#     "django.template.loaders.eggs.Loader",
)

MIDDLEWARE_CLASSES = (
    "django.contrib.sessions.middleware.SessionMiddleware",
    'django.middleware.locale.LocaleMiddleware',
    "django.middleware.common.CommonMiddleware",
    "django.contrib.auth.middleware.AuthenticationMiddleware",
    "django.contrib.messages.middleware.MessageMiddleware",
    "main.middleware.GetNextParam",
    "django.middleware.csrf.CsrfViewMiddleware",
)

ROOT_URLCONF = "kalite.urls"

INSTALLED_APPS = (
    "django.contrib.auth",
    "django.contrib.contenttypes",
    "django.contrib.sessions",
    "django.contrib.admin",
    "django.contrib.humanize",
    "django.contrib.messages",
    "django.contrib.staticfiles",
    "django_extensions", # needed for clean_pyc (testing)
    "south",
    "chronograph",
    "django_cherrypy_wsgiserver",
    "kalite",
    "securesync",
    "config",
    "main", # in order for securesync to work, this needs to be here.
    "kalite", # contains commands
)

if DEBUG or CENTRAL_SERVER:
    INSTALLED_APPS += ("django_snippets",)   # used in contact form and (debug) profiling middleware

if DEBUG:
    # add ?prof to URL, to see performance stats
    MIDDLEWARE_CLASSES += ('django_snippets.profiling_middleware.ProfileMiddleware',)

if CENTRAL_SERVER:
    ACCOUNT_ACTIVATION_DAYS = getattr(local_settings, "ACCOUNT_ACTIVATION_DAYS", 7)
    DEFAULT_FROM_EMAIL      = getattr(local_settings, "DEFAULT_FROM_EMAIL", CENTRAL_FROM_EMAIL)
    INSTALLED_APPS         += ("postmark", "kalite.registration", "central", "faq", "contact",)
    EMAIL_BACKEND           = getattr(local_settings, "EMAIL_BACKEND", "postmark.backends.PostmarkBackend")
    AUTH_PROFILE_MODULE     = 'central.UserProfile'

else:
    INSTALLED_APPS         += ("coachreports",)
    # Include optionally installed apps
    if os.path.exists(PROJECT_PATH + "/loadtesting/"):
        INSTALLED_APPS     += ("loadtesting",)

    MIDDLEWARE_CLASSES += (
        "securesync.middleware.DBCheck",
        "securesync.middleware.AuthFlags",
        "main.middleware.SessionLanguage",
    )
    TEMPLATE_CONTEXT_PROCESSORS += ("main.custom_context_processors.languages",)


# By default, cache for maximum possible time.
#   Note: caching for 100 years can be too large a value
#   sys.maxint also can be too large (causes ValueError), since it's added to the current time.
#   Caching for the lesser of (100 years) or (5 years less than the max int) should work.
_5_years = 5 * 365 * 24 * 60 * 60
_100_years = 100 * 365 * 24 * 60 * 60
_max_cache_time = min(_100_years, sys.maxint - time.time() - _5_years)
CACHE_TIME = getattr(local_settings, "CACHE_TIME", _max_cache_time)

# Cache is activated in every case, 
#   EXCEPT: if CACHE_TIME=0
if CACHE_TIME or CACHE_TIME is None: # None can mean infinite caching to some functions
    CACHES = {
        'default': {
            'BACKEND': 'django.core.cache.backends.filebased.FileBasedCache',
            'LOCATION': getattr(local_settings, "CACHE_LOCATION", tempfile.gettempdir()), # this is kind of OS-specific, so dangerous.
            'TIMEOUT': CACHE_TIME, # should be consistent
            'OPTIONS': {
                'MAX_ENTRIES': getattr(local_settings, "CACHE_MAX_ENTRIES", 5*2000) #2000 entries=~10,000 files
            },
        }
    }

SESSION_ENGINE = 'django.contrib.sessions.backends.cache'

<<<<<<< HEAD
TEST_RUNNER = 'kalite.utils.testrunner.KALiteTestRunner'
=======
# This setting is required for AJAX-based messaging to work in Django 1.4,
#   due to this bug: https://code.djangoproject.com/ticket/19387
MESSAGE_STORAGE = 'django.contrib.messages.storage.session.SessionStorage'

# import these one extra time to overwrite any settings not explicitly looking for local settings
try:
    from local_settings import *
except ImportError:
    pass


syncing_models = []
def add_syncing_models(models):
    for model in models:
        if model not in syncing_models:
            syncing_models.append(model)
>>>>>>> 906ad1e7
<|MERGE_RESOLUTION|>--- conflicted
+++ resolved
@@ -194,23 +194,8 @@
 
 SESSION_ENGINE = 'django.contrib.sessions.backends.cache'
 
-<<<<<<< HEAD
 TEST_RUNNER = 'kalite.utils.testrunner.KALiteTestRunner'
-=======
+
 # This setting is required for AJAX-based messaging to work in Django 1.4,
 #   due to this bug: https://code.djangoproject.com/ticket/19387
-MESSAGE_STORAGE = 'django.contrib.messages.storage.session.SessionStorage'
-
-# import these one extra time to overwrite any settings not explicitly looking for local settings
-try:
-    from local_settings import *
-except ImportError:
-    pass
-
-
-syncing_models = []
-def add_syncing_models(models):
-    for model in models:
-        if model not in syncing_models:
-            syncing_models.append(model)
->>>>>>> 906ad1e7
+MESSAGE_STORAGE = 'django.contrib.messages.storage.session.SessionStorage'