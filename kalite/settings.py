--- conflicted
+++ resolved
@@ -174,11 +174,8 @@
     KHAN_API_CONSUMER_SECRET = getattr(local_settings, "KHAN_API_CONSUMER_SECRET", "")
 
 else:
-<<<<<<< HEAD
-=======
     ROOT_URLCONF = "main.urls"
     INSTALLED_APPS         += ("coachreports",)
->>>>>>> b5104efd
     # Include optionally installed apps
     if os.path.exists(PROJECT_PATH + "/tests/loadtesting/"):
         INSTALLED_APPS     += ("kalite.tests.loadtesting"),
