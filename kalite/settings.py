--- conflicted
+++ resolved
@@ -151,16 +151,8 @@
     TEMPLATE_CONTEXT_PROCESSORS += (
         "main.custom_context_processors.languages",
     )
-<<<<<<< HEAD
     INSTALL_CERTIFICATES = local_or_("INSTALL_CERTIFICATES", [])
 
-syncing_models = []
-def add_syncing_models(models):
-    for model in models:
-        if model not in syncing_models:
-            syncing_models.append(model)
-=======
->>>>>>> 72408cf4
 
 slug_key = {
     "Topic": "id",
