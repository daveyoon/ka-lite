import logging
import os
import shutil
import platform
import tempfile
from optparse import make_option
from zipfile import ZipInfo, ZipFile, ZIP_DEFLATED, ZIP_STORED

from django.core.management.base import BaseCommand, CommandError
from django.core.management import call_command

import settings
import version
from utils.platforms import is_windows, not_system_specific_scripts, system_specific_zipping, _default_callback_zip


## The following 3 functions define the rules for inclusion/exclusion

def file_in_platform(file_path, platform):
    """Logic on whether to include or exclude a file,
    based on the requested platform and the file's name (including path)"""

    ext = os.path.splitext(file_path)[1]
    return (platform == "all") or (ext not in not_system_specific_scripts(platform))


def select_package_dirs(dirnames, key_base, **kwargs):
    """Choose which directories to include/exclude,
    based on the "key-base", which is essentially the relative path from the ka-lite project"""
    base_name = os.path.split(key_base)[1]

    if key_base == "":  # base directory
        in_dirs = set(('docs', 'kalite', 'locale', 'python-packages'))

    elif base_name in ["locale", "localflavor"] and kwargs.get("locale", "") not in [None, "", "all"]:
        # ONLY include files for the particular locale

        in_dirs = set((kwargs['locale'],))

    else:
        # can't exclude 'test', which eliminates the Django test client (used in caching)
        #   as well as all the Khan academy tests
        in_dirs = set(dirnames)
        in_dirs -= set(['tmp'])
        if kwargs["remove_test"]:
            in_dirs -= set(('loadtesting', 'tests', 'testing', 'selenium', 'werkzeug', 'postmark'))
        #
        if kwargs.get("server_type", "") != "central":
            in_dirs -= set(("central", "landing-page"))
            if base_name in ["kalite", "templates"]:  # remove central server apps & templates
                in_dirs -= set(("contact", "faq", "registration"))

    return in_dirs


def file_in_blacklist_set(file_path):
    """Generic filter to eliminate particular filenames and extensions.

    Note: explicitly keep out local_settings"""

    name = os.path.split(file_path)[1]
    ext = os.path.splitext(file_path)[1]
    return (ext in [".pyc",".sqlite",".zip",'.xlsx',]) or (name in ["local_settings.py", ".gitignore", "tests.py", "faq",".DS_Store"])


# Filter-less functions (just logic)

def recursively_add_files(dirpath, files_dict=dict(), key_base="", **kwargs):
    """Recurses into the directories of dirpath to add files to files_dict.

    files_dict: key is source path, value is a dict including dest_path (in archive)
    key_base:the relative path from the ka-lite project; used to identify
             the location in the project when including/excluding files/dirs
    """

    for (root, dirnames, filenames) in os.walk(dirpath):

        #
        in_dirs = select_package_dirs(dirnames, key_base=key_base, **kwargs)

        # Base case: loop all files in this directory
        for f in filenames:
            file_path = os.path.join(dirpath, f)

            if file_in_blacklist_set(file_path=file_path):
                continue
            elif not file_in_platform(file_path=file_path, platform=kwargs.get("platform", "all")):
                continue

            # Made it through!  Include in the package
            files_dict[file_path] = {
                "dest_path": os.path.join(key_base, f)
            }

        # Recursive case: loop all subdirectories
        for d in in_dirs:
            files_dict = recursively_add_files(
                dirpath = os.path.join(dirpath, d),
                files_dict = files_dict,
                key_base = os.path.join(key_base, d),
                **kwargs
            )

        break        # lazy to use walk; just break

    return files_dict


def create_local_settings_file(location, server_type="local", locale=None, central_server=None):
    """Create an appropriate local_settings file for the installable server."""

    fil = tempfile.mkstemp()[1]

    if settings.CENTRAL_SERVER:
        ls = open(fil, "w") # just in case fil is not unique, somehow...

    # duplicate local_settings when packaging from a local server
    elif os.path.exists(location):
        shutil.copy(location, fil)

    ls = open(fil, "a") #append, to keep those settings, but override SOME

    ls.write("\n") # never trust the previous file ended with a newline!
    if settings.DEBUG:
        ls.write("DEBUG = %s\n" % settings.DEBUG)
    ls.write("CENTRAL_SERVER = %s\n" % (server_type=="central"))
    if locale and locale != "all":
        ls.write("LANGUAGE_CODE = '%s'\n" % locale)
    if server_type == "local" and central_server:
        ls.write("CENTRAL_SERVER_HOST = '%s'\n" % central_server)
        ls.write("SECURESYNC_PROTOCOL = '%s'\n" % "http" if settings.DEBUG or "playground" in central_server else "https")
    ls.close()

    return fil


def create_default_archive_filename(options=dict()):
    """Generate a filename for the archive"""
    out_file = "kalite"
    out_file += "-%s" % options['platform']    if options['platform']    else ""
    out_file += "-%s" % options['locale']      if options['locale']      else ""
    out_file += "-%s" % options['server_type'] if options['server_type'] else ""
    out_file += "-v%s.zip" % version.VERSION

    return out_file


class Command(BaseCommand):
    help = "Create a zip file with all code, that can be unpacked anywhere."

    option_list = BaseCommand.option_list + (
        # Basic options
        make_option('-p', '--platform',
            action='store',
            dest='platform',
            default=platform.system(),
            help='OS PLATFORM to package for',
            metavar="PLATFORM"),
        make_option('-l', '--locale',
            action='store',
            dest='locale',
            default='en',  # don't ship other languages, by default.
            help='LOCALE to package for',
            metavar="LOCALE"),
        make_option('-t', '--server-type',
            action='store',
            dest='server_type',
            default="local",
            help='KA Lite server type'),
        make_option('-c', '--central-server',
            action='store',
            dest='central_server',
            default=getattr(settings, "CENTRAL_SERVER_HOST", None),
            help='Central server host and port',
            metavar="CENTRAL_SERVER"),

        # Functional options
        make_option('-r', '--remove-test',
            action='store_true',
            dest='remove_test',
            default=False,
            help='Remove testing information?'),
        make_option('-n', '--nocompress',
            action='store_false',
            dest='compress',
            default=True,
            help='Avoid compressing'),
        make_option('-f', '--file',
            action='store',
            dest='file',
            default=None,
            help='FILE to save zip to',
            metavar="FILE"),
        )

    def handle(self, *args, **options):
        options['platform'] = options['platform'].lower() # normalize

        if options['platform'] not in ["all", "linux", "macos", "darwin", "windows"]:
            raise CommandError("Unrecognized platform: %s; will include ALL files." % options['platform'])

        # Step 1: recursively add all static files
        kalite_base = os.path.realpath(settings.PROJECT_PATH + "/../")
        files_dict = recursively_add_files(dirpath=kalite_base, **options)

        # Step 2: Add a local_settings.py file.
        #   For distributed servers, this is a copy of the local local_settings.py,
        #   with a few properties (specified as command-line options) overridden
        ls_file = create_local_settings_file(location=os.path.realpath(kalite_base+"/kalite/local_settings.py"), server_type=options['server_type'], locale=options['locale'], central_server=options["central_server"])
        files_dict[ls_file] = { "dest_path": "kalite/local_settings.py" }

        # Step 3: select output file.
        if not options['file']:
            options['file'] = create_default_archive_filename(options)

        # Step 4: package into a zip file
<<<<<<< HEAD
        with ZipFile(options['file'], "w", ZIP_DEFLATED if options['compress'] else ZIP_STORED) as zfile:
            for srcpath,fdict in files_dict.items():
                try:
                    if options['verbosity'] >= 1:
                        print "Adding to zip: %s" % srcpath
                    # Add without setting exec perms
                    if os.path.splitext(fdict["dest_path"])[1] != ".sh":
                        zfile.write(srcpath, arcname=fdict["dest_path"])
                    # Add with exec perms
                    else:
                        info = ZipInfo(fdict["dest_path"])
                        info.external_attr = 0755 << 16L # give full access to included file
                        with open(srcpath, "r") as fh:
                            zfile.writestr(info, fh.read())
                except Exception as e:
                    sys.stderr.write("Failed to add file %s: %s\n" % (srcpath, e))
=======
        system_specific_zipping(
            files_dict = dict([(src_path, v["dest_path"]) for src_path, v in files_dict.iteritems()]), 
            zip_file = options["file"], 
            compression=ZIP_DEFLATED if options['compress'] else ZIP_STORED,
            callback=_default_callback_zip if options["verbosity"] else None,
        )
>>>>>>> 31ed5142
<|MERGE_RESOLUTION|>--- conflicted
+++ resolved
@@ -214,28 +214,9 @@
             options['file'] = create_default_archive_filename(options)
 
         # Step 4: package into a zip file
-<<<<<<< HEAD
-        with ZipFile(options['file'], "w", ZIP_DEFLATED if options['compress'] else ZIP_STORED) as zfile:
-            for srcpath,fdict in files_dict.items():
-                try:
-                    if options['verbosity'] >= 1:
-                        print "Adding to zip: %s" % srcpath
-                    # Add without setting exec perms
-                    if os.path.splitext(fdict["dest_path"])[1] != ".sh":
-                        zfile.write(srcpath, arcname=fdict["dest_path"])
-                    # Add with exec perms
-                    else:
-                        info = ZipInfo(fdict["dest_path"])
-                        info.external_attr = 0755 << 16L # give full access to included file
-                        with open(srcpath, "r") as fh:
-                            zfile.writestr(info, fh.read())
-                except Exception as e:
-                    sys.stderr.write("Failed to add file %s: %s\n" % (srcpath, e))
-=======
         system_specific_zipping(
             files_dict = dict([(src_path, v["dest_path"]) for src_path, v in files_dict.iteritems()]), 
             zip_file = options["file"], 
             compression=ZIP_DEFLATED if options['compress'] else ZIP_STORED,
             callback=_default_callback_zip if options["verbosity"] else None,
-        )
->>>>>>> 31ed5142
+        )