--- conflicted
+++ resolved
@@ -90,9 +90,6 @@
 def percent(value, precision):
   if value is None:
     return None
-<<<<<<< HEAD
-  return floatformat(value * 100.0, precision) + '%'
-=======
   return floatformat(value * 100.0, precision) + '%'
 
 
@@ -120,5 +117,4 @@
             return last_name or first_name or username
 
     else:
-        raise NotImplementedError("Unrecognized format string: %s" % format)
->>>>>>> 7d543692
+        raise NotImplementedError("Unrecognized format string: %s" % format)