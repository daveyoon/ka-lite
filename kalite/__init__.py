from version import *

# testing isn't always available; just ignore if not
try:
    import shared.testing.testrunner
except Exception as e:
    pass
try:
    import tests.loadtesting as loadtesting
except Exception as e:
    pass
<<<<<<< HEAD
    
=======


import version
VERSION = version.VERSION
>>>>>>> 096a9a25

try:
    import platform
    OS = ", ".join(platform.uname() + ("Python %s" % platform.python_version(),))
except:
    try:
        import sys
        OS = sys.platform
    except:
        OS = ""<|MERGE_RESOLUTION|>--- conflicted
+++ resolved
@@ -9,14 +9,6 @@
     import tests.loadtesting as loadtesting
 except Exception as e:
     pass
-<<<<<<< HEAD
-    
-=======
-
-
-import version
-VERSION = version.VERSION
->>>>>>> 096a9a25
 
 try:
     import platform
