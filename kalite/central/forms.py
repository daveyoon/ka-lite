--- conflicted
+++ resolved
@@ -3,20 +3,10 @@
 
 from central.models import Organization, OrganizationInvitation
 
-
 class OrganizationForm(ModelForm):
     class Meta:
         model = Organization
         fields = ('name', 'description', 'url', 'number', 'address', 'country')
-<<<<<<< HEAD
-
-
-class ZoneForm(ModelForm):
-    class Meta:
-        model = Zone
-        fields = ('name', 'description')
-=======
->>>>>>> eb5b0bc6
 
 
 class OrganizationInvitationForm(ModelForm):
@@ -33,11 +23,8 @@
         organization = self.cleaned_data.get('organization')
         user = self.cleaned_data.get('invited_by')
 
-<<<<<<< HEAD
-=======
         if not email_to_invite:
             raise forms.ValidationError("The email address you entered is invalid.")
->>>>>>> eb5b0bc6
         if email_to_invite == user.email:
             raise forms.ValidationError("You are already a part of this organization.")
         if OrganizationInvitation.objects.filter(organization=organization, email_to_invite=email_to_invite).count() > 0:
