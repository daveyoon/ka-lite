import random
import datetime
from collections import OrderedDict

from django.db import models, transaction
from django.contrib.auth.models import User
from django.core.mail import send_mail
from django.template.loader import render_to_string
from django.template import RequestContext
<<<<<<< HEAD
import settings
=======
from django.utils.translation import ugettext_lazy as _

import settings
from securesync.models import Zone

>>>>>>> eb5b0bc6

def get_or_create_user_profile(user):
    assert not user.is_anonymous(), "Should not be calling get_or_create_user_profile with an anonymous user."
    assert user.is_authenticated(), "Should not be calling get_or_create_user_profile with an anonymous user."

    return UserProfile.objects.get_or_create(user=user)[0]

class Organization(models.Model):
    name = models.CharField(verbose_name="org name", max_length=100)
    description = models.TextField(help_text="<br/>How is this organization using KA Lite?", blank=True, )
    url = models.URLField(verbose_name="org URL", help_text="<br/>(optional)", blank=True)
    number = models.CharField(verbose_name="phone", max_length=100, blank=True)
    address = models.TextField(max_length=200, help_text="<br/>Street Address or PO Box, City/Town/Province, Postal Code", blank=True)
    country = models.CharField(max_length=100, blank=True)
    users = models.ManyToManyField(User)
    zones = models.ManyToManyField(Zone)
    owner = models.ForeignKey(User, related_name="owned_organizations", null=True)

    HEADLESS_ORG_NAME = "Headless Zones"
    HEADLESS_ORG_PK = None  # keep the primary key of the headless org around, for efficiency
    HEADLESS_ORG_SAVE_FLAG = "internally_safe_headless_org_save"  # indicates safe save() call


    def get_zones(self):
        return list(self.zones.all())

    def add_member(self, user):
        return self.users.add(user)

    def get_members(self):
        return list(self.users.all())

    def is_member(self, user):
        return self.users.filter(pk=user.pk).count() > 0

    def __unicode__(self):
        return self.name

    def save(self, owner=None, *args, **kwargs):
        # backwards compatibility
        if not getattr(self, "owner_id", None):
            self.owner = owner
            assert self.owner or self.name == Organization.HEADLESS_ORG_NAME, "Organization must have an owner (save for the 'headless' org)" 

        # Make org unique by name, for headless name only.
        #   So make sure that any save() call is coming either
        #   from a trusted source (passing HEADLESS_ORG_SAVE_FLAG),
        #   or doesn't overlap with our safe name
        if self.name == Organization.HEADLESS_ORG_NAME:
            if kwargs.get(Organization.HEADLESS_ORG_SAVE_FLAG, False):
                del kwargs[Organization.HEADLESS_ORG_SAVE_FLAG]  # don't pass it on, it's an error
            elif self.pk != Organization.get_or_create_headless_organization().pk:
                raise Exception("Cannot save to reserved organization name: %s" % Organization.HEADLESS_ORG_NAME)
        super(Organization, self).save(*args, **kwargs)


    @classmethod
    def from_zone(cls, zone):
        """
        Given a zone, figure out which organizations contain it.
        """
        return Organization.objects.filter(zones=zone)


    @classmethod
    def get_or_create_headless_organization(cls, refresh_zones=False):
        """
        Retrieve the organization encapsulating all headless zones.
        """
        if cls.HEADLESS_ORG_PK is not None:
            # Already exists and cached, just query fast and return
            headless_org = cls.objects.get(pk=cls.HEADLESS_ORG_PK)

        else:
            # Potentially inefficient query, so limit this to once per server thread
            # by caching the results.  Here, we've had a cache miss
            headless_orgs = cls.objects.filter(name=cls.HEADLESS_ORG_NAME)
            if not headless_orgs:
                # Cache miss because the org actually doesn't exist.  Create it!
                headless_org = Organization(name=cls.HEADLESS_ORG_NAME)
                headless_org.save(**({cls.HEADLESS_ORG_SAVE_FLAG: True}))
                cls.HEADLESS_ORG_PK = headless_org.pk

            else:
                # Cache miss because it's the first relevant query since this thread started.
                assert len(headless_orgs) == 1, "Cannot have multiple HEADLESS ZONE organizations"
                cls.HEADLESS_ORG_PK = headless_orgs[0].pk
                headless_org = headless_orgs[0]
        
        # TODO(bcipolli): remove this code!
        #
        # In the future, when we self-register headless zones, we'll
        #    add them directly to the headless organization.
        #    For now, we'll have to do an exhaustive search.
        if refresh_zones:
            headless_org.zones.add(*Zone.get_headless_zones())

        return headless_org


class UserProfile(models.Model):
    user = models.OneToOneField(User)

    def __unicode__(self):
        return self.user.username

    def get_organizations(self):
        """
        Return all organizations that this user manages.
        
        If this user is a super-user, then the headless org will be appended at the end.
        """
        orgs = OrderedDict()  # no dictionary comprehensions, so have to loop
        for org in self.user.organization_set.all():  # add in order queries (alphabetical?)
            orgs[org.pk] = org

        # Add a headless organization for superusers, containing
        #   any headless zones.
        # Make sure this is at the END of the list, so it is clearly special.
        if self.user.is_superuser:
            headless_org = Organization.get_or_create_headless_organization(refresh_zones=True)
            orgs[headless_org.pk] = headless_org

        return orgs


class OrganizationInvitation(models.Model):
    email_to_invite = models.EmailField(verbose_name="Email of invitee", max_length=75)
    invited_by = models.ForeignKey(User)
    organization = models.ForeignKey(Organization, related_name="invitations")

    class Meta:
        unique_together = ('email_to_invite', 'organization')

    def send(self, request):
        to_email = self.email_to_invite
        sender = settings.CENTRAL_FROM_EMAIL
        cdict = {
            'organization': self.organization,
            'invited_by': self.invited_by,
<<<<<<< HEAD
            'central_server_host': request.META.get('HTTP_HOST', settings.CENTRAL_SERVER_HOST), # for central server actions, determine DYNAMICALLY to be safe
=======
            'central_server_host': request.META.get('HTTP_HOST', settings.CENTRAL_SERVER_HOST),  # for central server actions, determine DYNAMICALLY to be safe
>>>>>>> eb5b0bc6

        }
        # Invite an existing user
        if User.objects.filter(email=to_email).count() > 0:
            subject = render_to_string('central/org_invite_email_subject.txt', cdict, context_instance=RequestContext(request))
            body = render_to_string('central/org_invite_email.txt', cdict, context_instance=RequestContext(request))
        # Invite an unregistered user
        else:
            subject = render_to_string('central/central_invite_email_subject.txt', cdict, context_instance=RequestContext(request))
            body = render_to_string('central/central_invite_email.txt', cdict, context_instance=RequestContext(request))
        send_mail(subject, body, sender, [to_email], fail_silently=False)


class DeletionRecord(models.Model):
    organization = models.ForeignKey(Organization)
    deleter = models.ForeignKey(User, related_name="deletion_actor")
    deleted_user = models.ForeignKey(User, related_name="deletion_recipient", blank=True, null=True)
    deleted_invite = models.ForeignKey(OrganizationInvitation, blank=True, null=True)


class FeedListing(models.Model):
    title = models.CharField(max_length=150)
    author = models.CharField(max_length=100)
    description = models.TextField(blank=True)
    posted_date = models.DateTimeField()
    url = models.URLField()

    def get_absolute_url(self):
        return self.url

class Subscription(models.Model):
    email = models.EmailField()
    timestamp = models.DateTimeField(auto_now_add=True)
    ip = models.CharField(max_length=100, blank=True)
<|MERGE_RESOLUTION|>--- conflicted
+++ resolved
@@ -7,15 +7,11 @@
 from django.core.mail import send_mail
 from django.template.loader import render_to_string
 from django.template import RequestContext
-<<<<<<< HEAD
-import settings
-=======
 from django.utils.translation import ugettext_lazy as _
 
 import settings
 from securesync.models import Zone
 
->>>>>>> eb5b0bc6
 
 def get_or_create_user_profile(user):
     assert not user.is_anonymous(), "Should not be calling get_or_create_user_profile with an anonymous user."
@@ -156,11 +152,7 @@
         cdict = {
             'organization': self.organization,
             'invited_by': self.invited_by,
-<<<<<<< HEAD
-            'central_server_host': request.META.get('HTTP_HOST', settings.CENTRAL_SERVER_HOST), # for central server actions, determine DYNAMICALLY to be safe
-=======
             'central_server_host': request.META.get('HTTP_HOST', settings.CENTRAL_SERVER_HOST),  # for central server actions, determine DYNAMICALLY to be safe
->>>>>>> eb5b0bc6
 
         }
         # Invite an existing user
