--- conflicted
+++ resolved
@@ -62,7 +62,6 @@
     url(r'^feeds/atom/$', AtomSiteNewsFeed(), {}, 'atom_feed'),
     url(r'^faq/', include(faq.urls)),
 
-<<<<<<< HEAD
     # The install wizard app has two views: both options available (here)
     #   or an "edition" selected (to get more info, or redirect to download, below)
     url(r'^install/$', 'install_wizard', {}, 'install_wizard'),
@@ -75,10 +74,7 @@
     # Downloads: private
     url(r'^download/kalite/(?P<version>[^\/]+)/(?P<platform>[^\/]+)/(?P<locale>[^\/]+)/(?P<zone_id>[^\/]+)/$', 'download_kalite_private', {}, 'download_kalite_private'),
 
-    url(r'^contact/', include('contact.urls')),
-=======
     url(r'^contact/', include(contact.urls)),
->>>>>>> d8fe9b3e
     url(r'^wiki/(?P<path>\w+)/$', redirect_to, {'base_url': settings.CENTRAL_WIKI_URL}, 'wiki'),
     url(r'^about/$', redirect_to, { 'base_url': 'http://learningequality.org/' }, 'about'),
 
