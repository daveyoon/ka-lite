import re
import json
import tempfile
from annoying.decorators import render_to
from annoying.functions import get_object_or_None

from django.contrib import messages
from django.contrib.auth.decorators import login_required
from django.core.exceptions import PermissionDenied
from django.core.management import call_command
from django.core.urlresolvers import reverse
<<<<<<< HEAD
from django.http import HttpResponse, HttpResponseNotFound, HttpResponseRedirect, Http404, HttpResponseServerError
from django.shortcuts import render_to_response, get_object_or_404
=======
from django.db.models import Sum
from django.http import HttpResponse, HttpResponseNotFound, HttpResponseRedirect, HttpResponseServerError
from django.shortcuts import render_to_response, get_object_or_404, redirect, get_list_or_404
>>>>>>> 9cd45d5e
from django.template import RequestContext
from django.template.loader import render_to_string
from django.utils.safestring import mark_safe
from django.utils.translation import ugettext as _
from django.views.decorators.csrf import csrf_exempt

import kalite
import settings
from central.forms import OrganizationForm, OrganizationInvitationForm
from central.models import Organization, OrganizationInvitation, DeletionRecord, get_or_create_user_profile, FeedListing, Subscription
from securesync.engine.api_client import SyncClient
from securesync.models import Zone
from shared.decorators import require_authorized_admin


def get_central_server_host(request):
    """
    Nice to refer to the central server in a simple way.
    Note that CENTRAL_SERVER_HOST usually isn't set for the central server,
    so it's kind of a bogus fallback.
    """
    return request.get_host() or getattr(settings, CENTRAL_SERVER_HOST, "")


@render_to("central/homepage.html")
def homepage(request):
    feed = FeedListing.objects.order_by('-posted_date')[:5]
    return {
        "feed": feed,
        "central_contact_email": settings.CENTRAL_CONTACT_EMAIL,
        "wiki_url": settings.CENTRAL_WIKI_URL
    }

@login_required
@render_to("central/org_management.html")
def org_management(request, org_id=None):
    """Management of all organizations for the given user"""

    # get a list of all the organizations this user helps administer
    organizations = get_or_create_user_profile(request.user).get_organizations()

    # add invitation forms to each of the organizations
    for org in organizations.values():
        org.form = OrganizationInvitationForm(initial={"invited_by": request.user})

    # handle a submitted invitation form
    if request.method == "POST":
        form = OrganizationInvitationForm(data=request.POST)
        if form.is_valid():
            # ensure that the current user is a member of the organization to which someone is being invited
            if not form.instance.organization.is_member(request.user):
                raise PermissionDenied("Unfortunately for you, you do not have permission to do that.")
            # send the invitation email, and save the invitation record
            form.instance.send(request)
            form.save()
            return HttpResponseRedirect(reverse("org_management"))
        else: # we need to inject the form into the correct organization, so errors are displayed inline
            for pk,org in organizations.items():
                if org.pk == int(request.POST.get("organization")):
                    org.form = form

    zones = {}
    for org in organizations.values():
        zones[org.pk] = []
        for zone in org.get_zones():
            zones[org.pk].append({
                "id": zone.id,
                "name": zone.name,
                "is_deletable": not zone.has_dependencies(passable_classes=["Organization"]),
            })
    return {
        "title": _("Account administration"),
        "organizations": organizations,
        "zones": zones,
        "HEADLESS_ORG_NAME": Organization.HEADLESS_ORG_NAME,
        "invitations": OrganizationInvitation.objects \
            .filter(email_to_invite=request.user.email)
            .order_by("organization__name")
    }


@csrf_exempt # because we want the front page to cache properly
def add_subscription(request):
    if request.method == "POST":
        sub = Subscription(email=request.POST.get("email"))
        sub.ip = request.META.get("HTTP_X_FORWARDED_FOR", request.META.get('REMOTE_ADDR', ""))
        sub.save()
        messages.success(request, "A subscription for '%s' was added." % request.POST.get("email"))
    return HttpResponseRedirect(reverse("homepage"))

@login_required
def org_invite_action(request, invite_id):
    invite = OrganizationInvitation.objects.get(pk=invite_id)
    org = invite.organization
    if request.user.email != invite.email_to_invite:
        raise PermissionDenied("It's not nice to force your way into groups.")
    if request.method == "POST":
        data = request.POST
        if data.get("join"):
            messages.success(request, "You have joined " + org.name + " as an admin.")
            org.add_member(request.user)
        if data.get("decline"):
            messages.warning(request, "You have declined to join " + org.name + " as an admin.")
        invite.delete()
    return HttpResponseRedirect(reverse("org_management"))


@require_authorized_admin
def delete_admin(request, org_id, user_id):
    org = Organization.objects.get(pk=org_id)
    admin = org.users.get(pk=user_id)
    if org.owner == admin:
        raise PermissionDenied("The owner of an organization cannot be removed.")
    if request.user == admin:
        raise PermissionDenied("Your personal views are your own, but in this case " +
            "you are not allowed to delete yourself.")
    deletion = DeletionRecord(organization=org, deleter=request.user, deleted_user=admin)
    deletion.save()
    org.users.remove(admin)
    messages.success(request, "You have successfully removed " + admin.username + " as an administrator for " + org.name + ".")
    return HttpResponseRedirect(reverse("org_management"))


@require_authorized_admin
def delete_invite(request, org_id, invite_id):
    org = Organization.objects.get(pk=org_id)
    invite = OrganizationInvitation.objects.get(pk=invite_id)
    deletion = DeletionRecord(organization=org, deleter=request.user, deleted_invite=invite)
    deletion.save()
    invite.delete()
    messages.success(request, "You have successfully revoked the invitation for " + invite.email_to_invite + ".")
    return HttpResponseRedirect(reverse("org_management"))


@require_authorized_admin
@render_to("central/organization_form.html")
def organization_form(request, org_id):
    if org_id != "new":
        org = get_object_or_404(Organization, pk=org_id)
    else:
        org = None
    if request.method == 'POST':
        form = OrganizationForm(data=request.POST, instance=org)
        if form.is_valid():
            # form.instance.owner = form.instance.owner or request.user
            old_org = bool(form.instance.pk)
            form.instance.save(owner=request.user)
            form.instance.users.add(request.user)
            # form.instance.save()
            if old_org:
                return HttpResponseRedirect(reverse("org_management"))
            else:
                return HttpResponseRedirect(reverse("zone_form", kwargs={"zone_id": "new", "org_id": form.instance.pk}) )
    else:
        form = OrganizationForm(instance=org)
    return {
        'form': form
    }

@require_authorized_admin
def delete_organization(request, org_id):
    org = Organization.objects.get(pk=org_id)
    if org.get_zones():
        messages.error(request, "You cannot delete '%s' because it has %d zone(s) affiliated with it." %(org.name, len(org.get_zones())))
    else:
        messages.success(request, "You have successfully deleted " + org.name + ".")
        org.delete()
    return HttpResponseRedirect(reverse("org_management"))


def content_page(request, page, **kwargs):
    context = RequestContext(request)
    context.update(kwargs)
    return render_to_response("central/content/%s.html" % page, context_instance=context)


@render_to("central/glossary.html")
def glossary(request):
    return {}


<<<<<<< HEAD
def get_request_var(request, var_name, default_val="__empty__"):
    """
    Allow getting parameters from the POST object (from submitting a HTML form),
    or on the querystring.

    This isn't very RESTful, but it makes a lot of sense to me!
    """
    return  request.POST.get(var_name, request.GET.get(var_name, default_val))

@render_to("central/install_wizard.html")
def install_wizard(request, edition=None):
    """
    NOTE that this wizard is ONLY PARTIALLY FUNCTIONAL (see below)

    Install wizard accepts "edition" as an optional argument.

    If the user is not logged in, they are shown both choices.
    If they select edition=single-server, then they download right away.

    If the user is logged in, they are only shown the multiple-servers edition.
    When they submit the form (to choose the zone), they get the download package.

    TODO(bcipolli):
    * Don't show org, only show zone.  
    * If a user has more than one organization, you only get zone information for the first zone.
    there's no way to show information from other orgs.
        If the user is logged in, theyIf not sent, the user has two options: "single server" or "multiple server".
    
    """
    if not edition and request.user.is_anonymous():
        return {}

    elif edition == "multiple-server" or not request.user.is_anonymous():
        return install_multiple_server_edition(request)

    elif edition == "single-server":
        return install_single_server_edition(request)

    else:
        raise Http404("Unknown server edition: %s" % edition)


def install_single_server_edition(request):
    """
    """
    version = get_request_var(request, "version",  kalite.VERSION)
    platform = get_request_var(request, "platform", "all")
    locale = get_request_var(request, "locale", "en")
    return HttpResponseRedirect(reverse("download_kalite_public", kwargs={
        "version": kalite.VERSION,
        "platform": platform,
        "locale": locale,
    }))


@login_required
def install_multiple_server_edition(request):
    # get a list of all the organizations this user helps administer,
    #   then choose the selected organization (if possible)
    # Get all data
    zone_id = get_request_var(request, "zone", None)
    kwargs={
        "version": kalite.VERSION,
        "platform": get_request_var(request, "platform", "all"),
        "locale": get_request_var(request, "locale", "en"),
    }

    # Loop over orgs and zones, building the dict of all zones
    #   while searching for the zone_id.
    
    zones = []
    for org in request.user.organization_set.all().order_by("name"):
        for zone in org.zones.all().order_by("name"):
            if zone_id and zone_id == zone.id:
                kwargs["zone_id"] = zone_id
                return HttpResponseRedirect(reverse("download_kalite_private", kwargs=kwargs))
            else:
                zones.append({
                    "id": zone.id,
                    "name": "%s / %s" % (org.name, zone.name),
                })

    # If we get here, then we failed to find the zone.
    if zone_id:
        if Zone.objects.filter(id=zone_id):
            # The zone exists, we must just not have access to it
            raise PermissionDenied()
        else:
            # We didnt't find it because it doesn't exist
            raise Http404("Zone ID not found: %s" % zone_id)

    # If we get here, then no zone was specified.  So list the options.
    if len(zones) == 1:
        zone_id = zones[0]["id"]

    return {
        "zones": zones,
        "selected_zone": zone_id or (zones[0]["id"] if len(zones) == 1 else None),
        "edition": "multiple-server",
    }


def download_kalite_public(request, *args, **kwargs):
    """
    Download the public version of KA Lite--make sure they don't
    try to sneak in unauthorized zone info!
    """
    if "zone_id" in kwargs or "zone" in request.REQUEST:
        raise PermissionDenied("Must be logged in to download with zone information.")
    return download_kalite(request, *args, **kwargs)


@login_required
def download_kalite_private(request, *args, **kwargs):
    """
    Download with zone info--will authenticate that zone info 
    below.
    """
    zone_id = kwargs.get("zone_id") or request.REQUEST.get("zone")
    if not zone_id:
        # No zone information = bad request (400)
        return HttpResponse("Must specify zone information.", status=400)

    kwargs["zone_id"] = zone_id
    return download_kalite(request, *args, **kwargs)


def download_kalite(request, *args, **kwargs):
    """
    A request to download KA Lite, either without zone info, or with it.
    If with it, then we have to make sure it's OK for this user.
    
    This endpoint is also set up to deal with platform, locale, and version,
    though right now only direct URLs would set this (not via the install_wizard).
    """

    # Parse args
    zone = get_object_or_None(Zone, id=kwargs.get('zone_id', None))
    platform = kwargs.get("platform", "all")
    locale = kwargs.get("locale", "en")
    version = kwargs.get("version", kalite.VERSION)
    if version == "latest":
        version = kalite.VERSION

    # Make sure this user has permission to admin this zone
    if zone and not request.user.is_authenticated():
        raise PermissionDenied("Requires authentication")
    elif zone:
        zone_orgs = Organization.from_zone(zone)
        if not zone_orgs or not set([org.id for org in zone_orgs]).intersection(set(get_or_create_user_profile(request.user).get_organizations().keys())):
            raise PermissionDenied("You are not authorized to access this zone information.")

    # Generate the zip file.  Pre-specify the zip filename,
    #   as we won't know the output location otherwise.
    zip_file = tempfile.mkstemp()[1]
    call_command(
        "package_for_download",
        file=zip_file,
        central_server=get_central_server_host(request),
        **kwargs
    )

    # Build the outgoing filename."
    user_facing_filename = "kalite"
    for val in [platform, locale, kalite.VERSION, zone.name if zone else None]:
        user_facing_filename +=  ("-%s" % val) if val not in [None, "", "all"] else ""
    user_facing_filename += ".zip"

    # Stream it back to the user
    zh = open(zip_file,"rb")
    response = HttpResponse(content=zh, mimetype='application/zip', content_type='application/zip')
    response['Content-Disposition'] = 'attachment; filename="%s"' % user_facing_filename

    # Not sure if we could remove the zip file here; possibly not, 
    #   if it's a streaming response or byte-range reesponse
    return response


=======
>>>>>>> 9cd45d5e
@login_required
def crypto_login(request):
    """
    Remote admin endpoint, for login to a distributed server (given its IP address; see also securesync/views.py:crypto_login)
    
    An admin login is negotiated using the nonce system inside SyncSession
    """
    if not request.user.is_superuser:
        raise PermissionDenied()
    ip = request.GET.get("ip", "")
    if not ip:
        return HttpResponseNotFound("Please specify an IP (as a GET param).")
    host = "http://%s/" % ip
    client = SyncClient(host=host, require_trusted=False)
    if client.test_connection() != "success":
        return HttpResponse("Unable to connect to a KA Lite server at %s" % host)
    client.start_session()
    if not client.session or not client.session.client_nonce:
        return HttpResponse("Unable to establish a session with KA Lite server at %s" % host)
    return HttpResponseRedirect("%ssecuresync/cryptologin/?client_nonce=%s" % (host, client.session.client_nonce))


def handler_403(request, *args, **kwargs):
    context = RequestContext(request)
    message = None  # Need to retrieve, but can't figure it out yet.

    if request.is_ajax():
        raise PermissionDenied(message)
    else:
        messages.error(request, mark_safe(_("You must be logged in with an account authorized to view this page.")))
        return HttpResponseRedirect(reverse("auth_login") + "?next=" + request.path)

def handler_404(request):
    return HttpResponseNotFound(render_to_string("central/404.html", {}, context_instance=RequestContext(request)))

def handler_500(request):
    return HttpResponseServerError(render_to_string("central/500.html", {}, context_instance=RequestContext(request)))<|MERGE_RESOLUTION|>--- conflicted
+++ resolved
@@ -9,14 +9,8 @@
 from django.core.exceptions import PermissionDenied
 from django.core.management import call_command
 from django.core.urlresolvers import reverse
-<<<<<<< HEAD
 from django.http import HttpResponse, HttpResponseNotFound, HttpResponseRedirect, Http404, HttpResponseServerError
 from django.shortcuts import render_to_response, get_object_or_404
-=======
-from django.db.models import Sum
-from django.http import HttpResponse, HttpResponseNotFound, HttpResponseRedirect, HttpResponseServerError
-from django.shortcuts import render_to_response, get_object_or_404, redirect, get_list_or_404
->>>>>>> 9cd45d5e
 from django.template import RequestContext
 from django.template.loader import render_to_string
 from django.utils.safestring import mark_safe
@@ -198,7 +192,6 @@
     return {}
 
 
-<<<<<<< HEAD
 def get_request_var(request, var_name, default_val="__empty__"):
     """
     Allow getting parameters from the POST object (from submitting a HTML form),
@@ -377,8 +370,6 @@
     return response
 
 
-=======
->>>>>>> 9cd45d5e
 @login_required
 def crypto_login(request):
     """
