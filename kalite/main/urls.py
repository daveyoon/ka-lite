from django.http import HttpResponseRedirect
from django.conf.urls.defaults import patterns, include, url
from django.contrib import admin

import coachreports.urls
import control_panel.urls
import main.api_urls
import securesync.urls
from kalite import settings

admin.autodiscover()

urlpatterns = patterns('',
    url(r'^admin/', include(admin.site.urls)),
    url(r'^images/(.+)$', lambda request, path: HttpResponseRedirect('/static/images/' + path)),
    url(r'^(favico.ico)/?$', lambda request, path: HttpResponseRedirect('/static/images/' + path)),
    url(r'^securesync/', include(securesync.urls)),
)

urlpatterns += patterns('',
    url(r'^%s(?P<path>.*)$' % settings.CONTENT_URL[1:], 'django.views.static.serve', {
        'document_root': settings.CONTENT_ROOT,
    }),
    url(r'^%s(?P<path>.*)$' % settings.MEDIA_URL[1:], 'django.views.static.serve', {
        'document_root': settings.MEDIA_ROOT,
    }),
    url(r'^%s(?P<path>.*)$' % settings.STATIC_URL[1:], 'django.views.static.serve', {
        'document_root': settings.STATIC_ROOT,
    }),
)

# Javascript translations
urlpatterns += patterns('',
    (r'^jsi18n/$', 'django.views.i18n.javascript_catalog', {'packages': ('ka-lite.locale')}, 'i18n_javascript_catalog'),
)

# Teaching / admin patterns
urlpatterns += patterns('main.views',
    # For teachers
    url(r'^coachreports/', include(coachreports.urls)),

    # For admins
    url(r'^update/$', 'update', {}, 'update'),
    url(r'^easyadmin/$', 'easy_admin', {}, 'easy_admin'),
    url(r'^userlist/$', 'user_list', {}, 'user_list'),
    url(r'^stats/$', 'summary_stats', {}, 'summary_stats'),

    # Management: Zone, facility, device
<<<<<<< HEAD
    url(r'^management/zone/$', 'zone_discovery', {}, 'zone_discovery'), # only one zone, so make an easy way to access it
    url(r'^management/device/$', 'device_discovery', {}, 'device_discovery'), # only one device, so make an easy way to access it
=======
    url(r'^management/zone/$', 'zone_redirect', {}, 'zone_redirect'), # only one zone, so make an easy way to access it
    url(r'^management/device/$', 'device_redirect', {}, 'device_redirect'), # only one device, so make an easy way to access it
>>>>>>> 7d543692
    url(r'^management/(?P<org_id>\s{0})', include(control_panel.urls)), # no org_id, but parameter needed for reverse url look-up
)

# Testing
if "loadtesting" in settings.INSTALLED_APPS:
    urlpatterns += patterns('main.views',
        url(r'^loadtesting/', include('loadtesting.urls')),
    )

# Front-end
urlpatterns += patterns('main.views',
    url(r'^$', 'homepage', {}, 'homepage'),
    url(r'^exercisedashboard/$', 'exercise_dashboard', {}, 'exercise_dashboard'),

    url(r'^api/', include('main.api_urls')),

    # the following pattern is a catch-all, so keep it last:
    url(r'^(?P<splat>.+)/$', 'splat_handler', {}, 'splat_handler'),
)

handler403 = 'main.views.handler_403'
handler404 = 'main.views.handler_404'
handler500 = 'main.views.handler_500'<|MERGE_RESOLUTION|>--- conflicted
+++ resolved
@@ -46,13 +46,8 @@
     url(r'^stats/$', 'summary_stats', {}, 'summary_stats'),
 
     # Management: Zone, facility, device
-<<<<<<< HEAD
-    url(r'^management/zone/$', 'zone_discovery', {}, 'zone_discovery'), # only one zone, so make an easy way to access it
-    url(r'^management/device/$', 'device_discovery', {}, 'device_discovery'), # only one device, so make an easy way to access it
-=======
     url(r'^management/zone/$', 'zone_redirect', {}, 'zone_redirect'), # only one zone, so make an easy way to access it
     url(r'^management/device/$', 'device_redirect', {}, 'device_redirect'), # only one device, so make an easy way to access it
->>>>>>> 7d543692
     url(r'^management/(?P<org_id>\s{0})', include(control_panel.urls)), # no org_id, but parameter needed for reverse url look-up
 )
 
