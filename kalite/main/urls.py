from django.http import HttpResponseRedirect
from django.conf.urls.defaults import patterns, include, url
from django.contrib import admin

<<<<<<< HEAD
import control_panel.urls
=======
import coachreports.urls
import main.api_urls
>>>>>>> 914e3610
import securesync.urls
from kalite import settings


admin.autodiscover()

urlpatterns = patterns('',
    url(r'^admin/', include(admin.site.urls)),
    url(r'^images/(.+)$', lambda request, path: HttpResponseRedirect('/static/images/' + path)),
    url(r'^securesync/', include(securesync.urls)),
)

urlpatterns += patterns('',
    url(r'^%s(?P<path>.*)$' % settings.CONTENT_URL[1:], 'django.views.static.serve', {
        'document_root': settings.CONTENT_ROOT,
    }),
    url(r'^%s(?P<path>.*)$' % settings.MEDIA_URL[1:], 'django.views.static.serve', {
        'document_root': settings.MEDIA_ROOT,
    }),
    url(r'^%s(?P<path>.*)$' % settings.STATIC_URL[1:], 'django.views.static.serve', {
        'document_root': settings.STATIC_ROOT,
    }),
)

# Javascript translations
urlpatterns += patterns('',
    (r'^jsi18n/$', 'django.views.i18n.javascript_catalog', {'packages': ('ka-lite.locale')}, 'i18n_javascript_catalog'),
)

# Teaching / admin patterns
urlpatterns += patterns('main.views',
<<<<<<< HEAD
    # For teachers
    url(r'^coachreports/$', 'coach_reports', {}, 'coach_reports'),
=======
    url(r'^exercisedashboard/$', 'exercise_dashboard', {}, 'exercise_dashboard'),
>>>>>>> 914e3610
    url(r'^easyadmin/$', 'easy_admin', {}, 'easy_admin'),
    url(r'^stats/$', 'summary_stats', {}, 'summary_stats'),

    # For admins
    url(r'^update/$', 'update', {}, 'update'),
    url(r'^userlist/$', 'user_list', {}, 'user_list'),

<<<<<<< HEAD
    # Management: Zone, facility, device
    url(r'^management/zone/$', 'zone_discovery', {}, 'zone_discovery'), # only one zone, so make an easy way to access it
    url(r'^management/device/$', 'device_discovery', {}, 'device_discovery'), # only one device, so make an easy way to access it
    url(r'^management/(?P<org_id>\s{0})', include(control_panel.urls)), # no org_id, but parameter needed for reverse url look-up
=======
    url(r'^coachreports/', include(coachreports.urls)),
    url(r'^api/', include(main.api_urls)),
>>>>>>> 914e3610
)

# Testing
if "loadtesting" in settings.INSTALLED_APPS:
    urlpatterns += patterns('main.views',
        url(r'^loadtesting/', include('loadtesting.urls')),
    )
    
# Front-end
urlpatterns += patterns('main.views',
    url(r'^$', 'homepage', {}, 'homepage'),
    url(r'^exercisedashboard/$', 'exercise_dashboard', {}, 'exercise_dashboard'),

    url(r'^api/', include('main.api_urls')),

    # the following pattern is a catch-all, so keep it last:
    url(r'^(?P<splat>.+)/$', 'splat_handler', {}, 'splat_handler'),
)

handler404 = 'main.views.handler_404'
handler500 = 'main.views.handler_500'<|MERGE_RESOLUTION|>--- conflicted
+++ resolved
@@ -2,12 +2,9 @@
 from django.conf.urls.defaults import patterns, include, url
 from django.contrib import admin
 
-<<<<<<< HEAD
+import coachreports.urls
 import control_panel.urls
-=======
-import coachreports.urls
 import main.api_urls
->>>>>>> 914e3610
 import securesync.urls
 from kalite import settings
 
@@ -39,28 +36,19 @@
 
 # Teaching / admin patterns
 urlpatterns += patterns('main.views',
-<<<<<<< HEAD
     # For teachers
-    url(r'^coachreports/$', 'coach_reports', {}, 'coach_reports'),
-=======
-    url(r'^exercisedashboard/$', 'exercise_dashboard', {}, 'exercise_dashboard'),
->>>>>>> 914e3610
-    url(r'^easyadmin/$', 'easy_admin', {}, 'easy_admin'),
-    url(r'^stats/$', 'summary_stats', {}, 'summary_stats'),
+    url(r'^coachreports/', include(coachreports.urls)),
 
     # For admins
     url(r'^update/$', 'update', {}, 'update'),
+    url(r'^easyadmin/$', 'easy_admin', {}, 'easy_admin'),
     url(r'^userlist/$', 'user_list', {}, 'user_list'),
+    url(r'^stats/$', 'summary_stats', {}, 'summary_stats'),
 
-<<<<<<< HEAD
     # Management: Zone, facility, device
     url(r'^management/zone/$', 'zone_discovery', {}, 'zone_discovery'), # only one zone, so make an easy way to access it
     url(r'^management/device/$', 'device_discovery', {}, 'device_discovery'), # only one device, so make an easy way to access it
     url(r'^management/(?P<org_id>\s{0})', include(control_panel.urls)), # no org_id, but parameter needed for reverse url look-up
-=======
-    url(r'^coachreports/', include(coachreports.urls)),
-    url(r'^api/', include(main.api_urls)),
->>>>>>> 914e3610
 )
 
 # Testing
@@ -68,7 +56,7 @@
     urlpatterns += patterns('main.views',
         url(r'^loadtesting/', include('loadtesting.urls')),
     )
-    
+
 # Front-end
 urlpatterns += patterns('main.views',
     url(r'^$', 'homepage', {}, 'homepage'),
