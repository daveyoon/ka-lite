--- conflicted
+++ resolved
@@ -17,17 +17,17 @@
 # TODO(dylan): new class that handles finding and setting the language for the session
 class SessionLanguage:
     def process_request(self, request):
+        """
+        Process requests to set language, redirect to the same URL to continue processing
+        without leaving the "set" in the browser history.
+        """
         if request.is_admin and request.GET.get("set_default_language"):
             Settings.set("default_language", request.GET.get("set_default_language"))
-            #return HttpResponseRedirect(request.path)
-        if request.GET.get("set_language"):
+            return HttpResponseRedirect(request.path)
+        elif request.GET.get("set_language"):
             request.session["django_language"] = request.GET.get("set_language")
-            #return HttpResponseRedirect(request.path)
+            return HttpResponseRedirect(request.path)
         else:
             request.session["django_language"] = Settings.get("default_language") or settings.LANGUAGE_CODE
 
-        request.language = request.session["django_language"]
-<<<<<<< HEAD
-=======
-        logging.debug("Language: %s" % (request.language or "None"))
->>>>>>> c604fe08
+        request.language = request.session["django_language"]