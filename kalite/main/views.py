<<<<<<< HEAD
import re, json, sys, logging
from annoying.decorators import render_to
from annoying.functions import get_object_or_None

from django.http import HttpResponse, HttpResponseNotFound, HttpResponseRedirect, Http404, HttpResponseServerError
from django.shortcuts import render_to_response, get_object_or_404, redirect, get_list_or_404
from django.template import RequestContext
from django.template.loader import render_to_string
from django.core.management import call_command
from django.core.urlresolvers import reverse
from django.contrib import messages
from django.db.models import Sum
from django.core.paginator import Paginator, EmptyPage, PageNotAnInteger
from django.views.decorators.cache import cache_control
from django.views.decorators.cache import cache_page
from django.utils.safestring import mark_safe
from django.utils.translation import ugettext as _

import settings
import utils
from utils.topics import slug_key, title_key
from main import topicdata
from securesync.views import require_admin, facility_required
from config.models import Settings
from securesync.models import Facility, FacilityUser,FacilityGroup
from models import VideoLog, ExerciseLog, VideoFile
from config.models import Settings
from securesync.api_client import SyncClient
from utils import topic_tools
from utils.jobs import force_job
from utils.videos import video_connection_is_available
from utils.internet import am_i_online
=======
import copy
import datetime
import json
import os
import re 
import sys
from annoying.decorators import render_to
from annoying.functions import get_object_or_None
from functools import partial

from django.contrib import messages
from django.core.cache import InvalidCacheBackendError
from django.core.cache.backends.filebased import FileBasedCache
from django.core.paginator import Paginator, EmptyPage, PageNotAnInteger
from django.core.management import call_command
from django.core.urlresolvers import reverse
from django.db.models import Sum
from django.http import HttpResponse, HttpResponseForbidden, HttpResponseNotFound, HttpResponseRedirect, Http404, HttpResponseServerError
from django.shortcuts import render_to_response, get_object_or_404, redirect, get_list_or_404
from django.template import RequestContext
from django.template.loader import render_to_string
from django.utils.cache import get_cache_key, get_cache
from django.utils.safestring import mark_safe
from django.utils.translation import ugettext as _
from django.views.decorators.cache import cache_control
from django.views.decorators.cache import cache_page
from django.views.decorators.http import condition 

import settings
from config.models import Settings
from control_panel.views import user_management_context
from main import topicdata
from main.models import VideoLog, ExerciseLog, VideoFile
from securesync.engine.api_client import SyncClient
from securesync.models import Facility, FacilityUser,FacilityGroup, Device
from securesync.views import require_admin, facility_required
from settings import LOG as logging
from utils import topic_tools
from utils.internet import am_i_online, JsonResponse
from utils.jobs import force_job
from utils.decorators import require_admin
from utils.videos import video_connection_is_available


def calc_last_modified(request, *args, **kwargs):
    """
    Returns the file's modified time as the last-modified date
    """
    assert "cache_name" in kwargs, "Must specify cache_name as a keyword arg."
    
    try:
        cache = get_cache(kwargs["cache_name"])
        assert isinstance(cache, FileBasedCache), "requires file-based cache."
    except InvalidCacheBackendError:
        return None

    key = get_cache_key(request, cache=cache)
    if key is None:
        return None

    fname = cache._key_to_file(cache.make_key(key))
    if not os.path.exists(fname):  # would happen only if cache expired AFTER getting the key
        return None
    last_modified = datetime.datetime.fromtimestamp(os.path.getmtime(fname))
    return last_modified

>>>>>>> eb5b0bc6

def backend_cache_page(handler, cache_time=settings.CACHE_TIME, cache_name="web_cache"):
    """
    Applies all logic for getting a page to cache in our backend,
    and never in the browser, so we can control things from Django/Python.

    This function does this all with the settings we want, specified in settings.
    """
    try:
        @condition(last_modified_func=partial(calc_last_modified, cache_name=cache_name))
        @cache_control(no_cache=True)  # must appear before @cache_page
        @cache_page(cache_time, cache=cache_name)
        def wrapper_fn(request, *args, **kwargs):
            return handler(request, *args, **kwargs)

    except InvalidCacheBackendError:
        # Would happen if caching was disabled
        def wrapper_fn(request, *args, **kwargs):
            return handler(request, *args, **kwargs)

    return wrapper_fn


def check_setup_status(handler):
    """
    Decorator for validating that KA Lite post-install setup has completed.
    NOTE that this decorator must appear before the backend_cache_page decorator,
    so that it is run even when there is a cache hit.
    """
    def wrapper_fn(request, *args, **kwargs):
        if not request.is_admin and Facility.objects.count() == 0:
            messages.warning(request, mark_safe(
                "Please <a href='%s?next=%s'>login</a> with the account you created while running the installation script, \
                to complete the setup." % (reverse("login"), reverse("register_public_key"))))
        if request.is_admin:
            if not Settings.get("registered") and SyncClient().test_connection() == "success":
                messages.warning(request, mark_safe("Please <a href='%s'>follow the directions to register your device</a>, so that it can synchronize with the central server." % reverse("register_public_key")))
            elif Facility.objects.count() == 0:
                messages.warning(request, mark_safe("Please <a href='%s'>create a facility</a> now. Users will not be able to sign up for accounts until you have made a facility." % reverse("add_facility")))
        return handler(request, *args, **kwargs)
    return wrapper_fn


@backend_cache_page
def splat_handler(request, splat):
    slugs = filter(lambda x: x, splat.split("/"))
    current_node = topicdata.TOPICS
    seeking = "Topic" # search for topics, until we find videos or exercise
    for slug in slugs:
        # towards the end of the url, we switch from seeking a topic node
        #   to the particular type of node in the tree
<<<<<<< HEAD
        if slug == "v":
            seeking = "Video"
        elif slug == "e":
            seeking = "Exercise"
            
=======
        for kind, kind_slug in topic_tools.kind_slugs.items():
            if slug == kind_slug.split("/")[0]:
                seeking = kind
                break

>>>>>>> eb5b0bc6
        # match each step in the topics hierarchy, with the url slug.
        else:
            children = [child for child in current_node['children'] if child['kind'] == seeking]
            if not children:
                raise Http404
            match = None
            prev = None
            next = None
            for child in children:
                if match:
                    next = child
                    break
                if child["slug"] == slug:
                    match = child
                else:
                    prev = child
            if not match:
                raise Http404
            current_node = match
    if current_node["kind"] == "Topic":
        return topic_handler(request, current_node)
    elif current_node["kind"] == "Video":
        return video_handler(request, video=current_node, prev=prev, next=next)
    elif current_node["kind"] == "Exercise":
        return exercise_handler(request, current_node)
    else:
<<<<<<< HEAD
        # return HttpResponseNotFound("No valid item found at this address!")
        raise Http404


def check_setup_status(handler):
    def wrapper_fn(request, *args, **kwargs):
        client = SyncClient()
        if not request.is_admin and Facility.objects.count() == 0:
            messages.warning(request, mark_safe(
                "Please <a href='%s?next=%s'>login</a> with the account you created while running the installation script, \
                to complete the setup." % (reverse("login"), reverse("register_public_key"))))
        if request.is_admin:
            if not Settings.get("registered") and client.test_connection() == "success":
                messages.warning(request, mark_safe("Please <a href='%s'>follow the directions to register your device</a>, so that it can synchronize with the central server." % reverse("register_public_key")))
            elif Facility.objects.count() == 0:
                messages.warning(request, mark_safe("Please <a href='%s'>create a facility</a> now. Users will not be able to sign up for accounts until you have made a facility." % reverse("add_facility")))
        return handler(request, *args, **kwargs)
    return wrapper_fn
    

@cache_page(settings.CACHE_TIME)
@render_to("topic.html")
def topic_handler(request, topic):
    videos    = topicdata.get_videos(topic)
    exercises = topicdata.get_exercises(topic)
    topics    = topicdata.get_live_topics(topic)
=======
        raise Http404


@backend_cache_page
@render_to("topic.html")
def topic_handler(request, topic):
    return topic_context(topic)


def topic_context(topic):
    """
    Given a topic node, create all context related to showing that topic
    in a template.
    """
    videos    = topic_tools.get_videos(topic)
    exercises = topic_tools.get_exercises(topic)
    topics    = topic_tools.get_live_topics(topic)
>>>>>>> eb5b0bc6

    # Get video counts if they'll be used, on-demand only.
    #
    # Check in this order so that the initial counts are always updated
    if topic_tools.video_counts_need_update() or not 'nvideos_local' in topic:
<<<<<<< HEAD
        (topic,_,_) = topic_tools.get_video_counts(topic=topic, videos_path=settings.CONTENT_ROOT) 
            
=======
        (topic,_,_) = topic_tools.get_video_counts(topic=topic, videos_path=settings.CONTENT_ROOT)

>>>>>>> eb5b0bc6
    my_topics = [dict((k, t[k]) for k in ('title', 'path', 'nvideos_local', 'nvideos_known')) for t in topics]

    context = {
        "topic": topic,
        "title": topic["title"],
        "description": re.sub(r'<[^>]*?>', '', topic["description"] or ""),
        "videos": videos,
        "exercises": exercises,
        "topics": my_topics,
    }
    return context
<<<<<<< HEAD
    

@cache_page(settings.CACHE_TIME)
@render_to("video.html")
def video_handler(request, video, prev=None, next=None):
    video_exists = VideoFile.objects.filter(pk=video['youtube_id']).exists()
    
    # If we detect that a video exists, but it's not on disk, then 
=======


@backend_cache_page
@render_to("video.html")
def video_handler(request, video, prev=None, next=None):
    video_exists = VideoFile.objects.filter(pk=video['youtube_id']).exists()

    # If we detect that a video exists, but it's not on disk, then
>>>>>>> eb5b0bc6
    #   force the database to update.  No race condition here for saving
    #   progress in a VideoLog: it is not dependent on VideoFile.
    if not video_exists and topic_tools.is_video_on_disk(video['youtube_id']):
        force_job("videoscan")
        video_exists = True
<<<<<<< HEAD
        
=======

>>>>>>> eb5b0bc6
    if not video_exists:
        if request.is_admin:
            # TODO(bcipolli): add a link, with querystring args that auto-checks this video in the topic tree
            messages.warning(request, _("This video was not found! You can download it by going to the Update page."))
        elif request.is_logged_in:
            messages.warning(request, _("This video was not found! Please contact your teacher or an admin to have it downloaded."))
        elif not request.is_logged_in:
            messages.warning(request, _("This video was not found! You must login as an admin/teacher to download the video."))
    context = {
        "video": video,
<<<<<<< HEAD
        "title": video[title_key["Video"]],
=======
        "title": video["title"],
>>>>>>> eb5b0bc6
        "video_exists": video_exists,
        "prev": prev,
        "next": next,
    }
    return context
<<<<<<< HEAD
    

@cache_page(settings.CACHE_TIME)
=======


@backend_cache_page
>>>>>>> eb5b0bc6
@render_to("exercise.html")
def exercise_handler(request, exercise):
    """
    Display an exercise
    """
    # Copy related videos (should be small), as we're going to tweak them
    related_videos = [copy.copy(topicdata.NODE_CACHE["Video"].get(key, None)) for key in exercise["related_video_readable_ids"]]

    videos_to_delete = []
    for idx, video in enumerate(related_videos):
        # Remove all videos that were not recognized or
        #   simply aren't on disk.
        #   Check on disk is relatively cheap, also executed infrequently
        if not video or not topic_tools.is_video_on_disk(video["youtube_id"]):
            videos_to_delete.append(idx)
            continue

        # Resolve the most related path
        video["path"] = video["paths"][0]  # default value
        for path in video["paths"]:
            if topic_tools.is_sibling({"path": path, "kind": "Video"}, exercise):
                video["path"] = path
                break
        del video["paths"]
    for idx in reversed(videos_to_delete):
        del related_videos[idx]

    context = {
        "exercise": exercise,
        "title": exercise["title"],
        "exercise_template": "exercises/" + exercise["slug"] + ".html",
        "related_videos": related_videos,
    }
    return context

<<<<<<< HEAD
@cache_page(settings.CACHE_TIME)
=======

@backend_cache_page
>>>>>>> eb5b0bc6
@render_to("knowledgemap.html")
def exercise_dashboard(request):
    # Just grab the first path, whatever it is
    paths = dict((key, val["paths"][0]) for key, val in topicdata.NODE_CACHE["Exercise"].items())
    context = {
        "title": "Knowledge map",
        "exercise_paths": json.dumps(paths),
    }
    return context
<<<<<<< HEAD
    
@check_setup_status
@cache_page(settings.CACHE_TIME)
@render_to("homepage.html")
def homepage(request):
    # TODO(bcipolli): video counts on the distributed server homepage
    topics = filter(lambda node: node["kind"] == "Topic" and not node["hide"], topicdata.TOPICS["children"])

    # indexed by integer
    my_topics = [dict([(k, t[k]) for k in ('title', 'path')]) for t in topics]

    context = {
        "title": "Home",
        "topics": my_topics,
        "registered": Settings.get("registered"),
=======


@check_setup_status  # this must appear BEFORE caching logic, so that it isn't blocked by a cache hit
@backend_cache_page
@render_to("homepage.html")
def homepage(request):
    context = topic_context(topicdata.TOPICS)
    context.update({
        "title": "Home",
    })
    return context

@require_admin
@check_setup_status
@render_to("admin_distributed.html")
def easy_admin(request):

    context = {
        "wiki_url" : settings.CENTRAL_WIKI_URL,
        "central_server_host" : settings.CENTRAL_SERVER_HOST,
        "am_i_online": am_i_online(settings.CENTRAL_WIKI_URL, allow_redirects=False),
        "in_a_zone":  Device.get_own_device().get_zone() is not None,
    }
    return context

@require_admin
@render_to("summary_stats.html")
def summary_stats(request):
    # TODO (bcipolli): allow specific stats to be requested (more efficient)

    context = {
        "video_stats" : get_stats(("total_video_views","total_video_time","total_video_points")),
        "exercise_stats": get_stats(("total_exercise_attempts","total_exercise_points","total_exercise_status")),
        "user_stats": get_stats(("total_users",)),
        "group_stats": get_stats(("total_groups",)),
>>>>>>> eb5b0bc6
    }
    return context


def get_stats(stat_names):
    """Given a list of stat names, return a dictionary of stat values.
    For efficiency purposes, best to request all related stats together.
    In low-memory conditions should group requests by common source (video, exercise, user, group), but otherwise separate

Available stats:
    video:    total_video_views, total_video_time, total_video_points
    exercise: total_exercise_attempts, total_exercise_points, total_exercise_status
    users:    total_users
    groups:   total_groups
    """

    val = {}
    for stat_name in stat_names:

        # Total time from videos
        if stat_name == "total_video_views":
            val[stat_name] = VideoLog.objects.count()

        # Total time from videos
        elif stat_name == "total_video_time":
            val[stat_name] = VideoLog.objects.aggregate(Sum("total_seconds_watched"))['total_seconds_watched__sum'] or 0

        elif stat_name == "total_video_points":
            val[stat_name] = VideoLog.objects.aggregate(Sum("points"))['points__sum'] or 0

        elif stat_name == "total_exercise_attempts":
            val[stat_name] = ExerciseLog.objects.aggregate(Sum("attempts"))['attempts__sum'] or 0

        elif stat_name == "total_exercise_points":
            val[stat_name] = ExerciseLog.objects.aggregate(Sum("points"))['points__sum'] or 0

        elif stat_name == "total_exercise_status":
            val[stat_name] = {
                "struggling": ExerciseLog.objects.aggregate(Sum("struggling"))['struggling__sum'] or 0,
                "completed": ExerciseLog.objects.aggregate(Sum("complete"))['complete__sum'] or 0,
            }
            val[stat_name]["inprog"] = ExerciseLog.objects.count() - sum([stat for stat in val[stat_name].values()])

        elif stat_name == "total_users":
            val[stat_name] = FacilityUser.objects.count()

        elif stat_name == "total_groups":
            val[stat_name] = FacilityGroup.objects.count()

        else:
            raise Exception("Unknown stat requested: %s" % stat_name)

    return val

@require_admin
@render_to("admin_distributed.html")
def easy_admin(request):
    
    context = {
        "wiki_url" : settings.CENTRAL_WIKI_URL,
        "central_server_host" : settings.CENTRAL_SERVER_HOST,
        "am_i_online": am_i_online(settings.CENTRAL_WIKI_URL, allow_redirects=False), 
    }
    return context
    
@require_admin
@render_to("summary_stats.html")
def summary_stats(request):
    # TODO (bcipolli): allow specific stats to be requested (more efficient)
    
    context = {
        "video_stats" : get_stats(("total_video_views","total_video_time","total_video_points")),
        "exercise_stats": get_stats(("total_exercise_attempts","total_exercise_points","total_exercise_status")),
        "user_stats": get_stats(("total_users",)),
        "group_stats": get_stats(("total_groups",)),
    }
    return context
    
    
def get_stats(stat_names):
    """Given a list of stat names, return a dictionary of stat values.
    For efficiency purposes, best to request all related stats together.
    In low-memory conditions should group requests by common source (video, exercise, user, group), but otherwise separate
    
Available stats:
    video:    total_video_views, total_video_time, total_video_points
    exercise: total_exercise_attempts, total_exercise_points, total_exercise_status
    users:    total_users
    groups:   total_groups
    """
    
    val = {}
    for stat_name in stat_names:
    
        # Total time from videos
        if stat_name == "total_video_views":
            val[stat_name] = VideoLog.objects.count()

        # Total time from videos
        elif stat_name == "total_video_time":
            val[stat_name] = VideoLog.objects.aggregate(Sum("total_seconds_watched"))['total_seconds_watched__sum'] or 0

        elif stat_name == "total_video_points":
            val[stat_name] = VideoLog.objects.aggregate(Sum("points"))['points__sum'] or 0
        
        elif stat_name == "total_exercise_attempts":
            val[stat_name] = ExerciseLog.objects.aggregate(Sum("attempts"))['attempts__sum'] or 0
            
        elif stat_name == "total_exercise_points":
            val[stat_name] = ExerciseLog.objects.aggregate(Sum("points"))['points__sum'] or 0
            
        elif stat_name == "total_exercise_status":
            val[stat_name] = {
                "struggling": ExerciseLog.objects.aggregate(Sum("struggling"))['struggling__sum'] or 0,
                "completed": ExerciseLog.objects.aggregate(Sum("complete"))['complete__sum'] or 0,
            }
            val[stat_name]["inprog"] = ExerciseLog.objects.count() - sum([stat for stat in val[stat_name].values()])

        elif stat_name == "total_users":
            val[stat_name] = FacilityUser.objects.count()

        elif stat_name == "total_groups":
            val[stat_name] = FacilityGroup.objects.count()

        else:
            raise Exception("Unknown stat requested: %s" % stat_name)
        
    return val
    
@require_admin
@render_to("video_download.html")
def update(request):
    call_command("videoscan")  # Could potentially be very slow, blocking request.
    force_job("videodownload", "Download Videos")
    force_job("subtitledownload", "Download Subtitles")
    language_lookup = topicdata.LANGUAGE_LOOKUP
    language_list = topicdata.LANGUAGE_LIST
    default_language = Settings.get("subtitle_language") or "en"
    if default_language not in language_list:
        language_list.append(default_language)
    languages = [{"id": key, "name": language_lookup[key]} for key in language_list]
    languages = sorted(languages, key=lambda k: k["name"])
<<<<<<< HEAD
    
    am_i_online = video_connection_is_available()
    if not am_i_online:
        messages.warning(request, _("No internet connection was detected.  You must be online to download videos or subtitles."))
=======

    device = Device.get_own_device()
    zone = device.get_zone()
>>>>>>> eb5b0bc6

    context = {
        "languages": languages,
        "default_language": default_language,
<<<<<<< HEAD
        "am_i_online": am_i_online,
=======
        "registered": Settings.get("registered"),
        "zone_id": zone.id if zone else None,
        "device_id": device.id,
        "video_count": VideoFile.objects.filter(percent_complete=100).count(),
>>>>>>> eb5b0bc6
    }
    return context


@require_admin
@facility_required
@render_to("current_users.html")
def user_list(request,facility):
    return user_management_context(
        request=request,
        facility_id=facility.id,
        group_id=request.REQUEST.get("group",""),
        page=request.REQUEST.get("page","1"),
    )


@require_admin
def zone_redirect(request):
    """
    Dummy view to generate a helpful dynamic redirect to interface with 'control_panel' app
    """
    device = Device.get_own_device()
    zone = device.get_zone()
    if zone:
        return HttpResponseRedirect(reverse("zone_management", kwargs={"org_id": "", "zone_id": zone.pk}))
    else:
        raise Http404(_("This device is not on any zone."))

@require_admin
def device_redirect(request):
    """
    Dummy view to generate a helpful dynamic redirect to interface with 'control_panel' app
    """
    device = Device.get_own_device()
    zone = device.get_zone()
    if zone:
        return HttpResponseRedirect(reverse("device_management", kwargs={"org_id": "", "zone_id": zone.pk, "device_id": device.pk}))
    else:
        raise Http404(_("This device is not on any zone."))


def handler_403(request, *args, **kwargs):
    context = RequestContext(request)
    #message = None  # Need to retrieve, but can't figure it out yet.

    if request.is_ajax():
        return JsonResponse({ "error": "You must be logged in with an account authorized to view this page." }, status=403)
    else:
        messages.error(request, mark_safe(_("You must be logged in with an account authorized to view this page.")))
        return HttpResponseRedirect(reverse("login") + "?next=" + request.path)


def handler_404(request):
    return HttpResponseNotFound(render_to_string("404.html", {}, context_instance=RequestContext(request)))

<<<<<<< HEAD
=======

>>>>>>> eb5b0bc6
def handler_500(request):
    errortype, value, tb = sys.exc_info()
    context = {
        "errortype": errortype.__name__,
        "value": str(value),
    }
    return HttpResponseServerError(render_to_string("500.html", context, context_instance=RequestContext(request)))<|MERGE_RESOLUTION|>--- conflicted
+++ resolved
@@ -1,37 +1,3 @@
-<<<<<<< HEAD
-import re, json, sys, logging
-from annoying.decorators import render_to
-from annoying.functions import get_object_or_None
-
-from django.http import HttpResponse, HttpResponseNotFound, HttpResponseRedirect, Http404, HttpResponseServerError
-from django.shortcuts import render_to_response, get_object_or_404, redirect, get_list_or_404
-from django.template import RequestContext
-from django.template.loader import render_to_string
-from django.core.management import call_command
-from django.core.urlresolvers import reverse
-from django.contrib import messages
-from django.db.models import Sum
-from django.core.paginator import Paginator, EmptyPage, PageNotAnInteger
-from django.views.decorators.cache import cache_control
-from django.views.decorators.cache import cache_page
-from django.utils.safestring import mark_safe
-from django.utils.translation import ugettext as _
-
-import settings
-import utils
-from utils.topics import slug_key, title_key
-from main import topicdata
-from securesync.views import require_admin, facility_required
-from config.models import Settings
-from securesync.models import Facility, FacilityUser,FacilityGroup
-from models import VideoLog, ExerciseLog, VideoFile
-from config.models import Settings
-from securesync.api_client import SyncClient
-from utils import topic_tools
-from utils.jobs import force_job
-from utils.videos import video_connection_is_available
-from utils.internet import am_i_online
-=======
 import copy
 import datetime
 import json
@@ -98,7 +64,6 @@
     last_modified = datetime.datetime.fromtimestamp(os.path.getmtime(fname))
     return last_modified
 
->>>>>>> eb5b0bc6
 
 def backend_cache_page(handler, cache_time=settings.CACHE_TIME, cache_name="web_cache"):
     """
@@ -150,19 +115,11 @@
     for slug in slugs:
         # towards the end of the url, we switch from seeking a topic node
         #   to the particular type of node in the tree
-<<<<<<< HEAD
-        if slug == "v":
-            seeking = "Video"
-        elif slug == "e":
-            seeking = "Exercise"
-            
-=======
         for kind, kind_slug in topic_tools.kind_slugs.items():
             if slug == kind_slug.split("/")[0]:
                 seeking = kind
                 break
 
->>>>>>> eb5b0bc6
         # match each step in the topics hierarchy, with the url slug.
         else:
             children = [child for child in current_node['children'] if child['kind'] == seeking]
@@ -189,34 +146,6 @@
     elif current_node["kind"] == "Exercise":
         return exercise_handler(request, current_node)
     else:
-<<<<<<< HEAD
-        # return HttpResponseNotFound("No valid item found at this address!")
-        raise Http404
-
-
-def check_setup_status(handler):
-    def wrapper_fn(request, *args, **kwargs):
-        client = SyncClient()
-        if not request.is_admin and Facility.objects.count() == 0:
-            messages.warning(request, mark_safe(
-                "Please <a href='%s?next=%s'>login</a> with the account you created while running the installation script, \
-                to complete the setup." % (reverse("login"), reverse("register_public_key"))))
-        if request.is_admin:
-            if not Settings.get("registered") and client.test_connection() == "success":
-                messages.warning(request, mark_safe("Please <a href='%s'>follow the directions to register your device</a>, so that it can synchronize with the central server." % reverse("register_public_key")))
-            elif Facility.objects.count() == 0:
-                messages.warning(request, mark_safe("Please <a href='%s'>create a facility</a> now. Users will not be able to sign up for accounts until you have made a facility." % reverse("add_facility")))
-        return handler(request, *args, **kwargs)
-    return wrapper_fn
-    
-
-@cache_page(settings.CACHE_TIME)
-@render_to("topic.html")
-def topic_handler(request, topic):
-    videos    = topicdata.get_videos(topic)
-    exercises = topicdata.get_exercises(topic)
-    topics    = topicdata.get_live_topics(topic)
-=======
         raise Http404
 
 
@@ -234,19 +163,13 @@
     videos    = topic_tools.get_videos(topic)
     exercises = topic_tools.get_exercises(topic)
     topics    = topic_tools.get_live_topics(topic)
->>>>>>> eb5b0bc6
 
     # Get video counts if they'll be used, on-demand only.
     #
     # Check in this order so that the initial counts are always updated
     if topic_tools.video_counts_need_update() or not 'nvideos_local' in topic:
-<<<<<<< HEAD
-        (topic,_,_) = topic_tools.get_video_counts(topic=topic, videos_path=settings.CONTENT_ROOT) 
-            
-=======
         (topic,_,_) = topic_tools.get_video_counts(topic=topic, videos_path=settings.CONTENT_ROOT)
 
->>>>>>> eb5b0bc6
     my_topics = [dict((k, t[k]) for k in ('title', 'path', 'nvideos_local', 'nvideos_known')) for t in topics]
 
     context = {
@@ -258,35 +181,20 @@
         "topics": my_topics,
     }
     return context
-<<<<<<< HEAD
-    
-
-@cache_page(settings.CACHE_TIME)
+
+
+@backend_cache_page
 @render_to("video.html")
 def video_handler(request, video, prev=None, next=None):
     video_exists = VideoFile.objects.filter(pk=video['youtube_id']).exists()
-    
-    # If we detect that a video exists, but it's not on disk, then 
-=======
-
-
-@backend_cache_page
-@render_to("video.html")
-def video_handler(request, video, prev=None, next=None):
-    video_exists = VideoFile.objects.filter(pk=video['youtube_id']).exists()
 
     # If we detect that a video exists, but it's not on disk, then
->>>>>>> eb5b0bc6
     #   force the database to update.  No race condition here for saving
     #   progress in a VideoLog: it is not dependent on VideoFile.
     if not video_exists and topic_tools.is_video_on_disk(video['youtube_id']):
         force_job("videoscan")
         video_exists = True
-<<<<<<< HEAD
-        
-=======
-
->>>>>>> eb5b0bc6
+
     if not video_exists:
         if request.is_admin:
             # TODO(bcipolli): add a link, with querystring args that auto-checks this video in the topic tree
@@ -297,25 +205,15 @@
             messages.warning(request, _("This video was not found! You must login as an admin/teacher to download the video."))
     context = {
         "video": video,
-<<<<<<< HEAD
-        "title": video[title_key["Video"]],
-=======
         "title": video["title"],
->>>>>>> eb5b0bc6
         "video_exists": video_exists,
         "prev": prev,
         "next": next,
     }
     return context
-<<<<<<< HEAD
-    
-
-@cache_page(settings.CACHE_TIME)
-=======
-
-
-@backend_cache_page
->>>>>>> eb5b0bc6
+
+
+@backend_cache_page
 @render_to("exercise.html")
 def exercise_handler(request, exercise):
     """
@@ -351,12 +249,8 @@
     }
     return context
 
-<<<<<<< HEAD
-@cache_page(settings.CACHE_TIME)
-=======
-
-@backend_cache_page
->>>>>>> eb5b0bc6
+
+@backend_cache_page
 @render_to("knowledgemap.html")
 def exercise_dashboard(request):
     # Just grab the first path, whatever it is
@@ -366,23 +260,6 @@
         "exercise_paths": json.dumps(paths),
     }
     return context
-<<<<<<< HEAD
-    
-@check_setup_status
-@cache_page(settings.CACHE_TIME)
-@render_to("homepage.html")
-def homepage(request):
-    # TODO(bcipolli): video counts on the distributed server homepage
-    topics = filter(lambda node: node["kind"] == "Topic" and not node["hide"], topicdata.TOPICS["children"])
-
-    # indexed by integer
-    my_topics = [dict([(k, t[k]) for k in ('title', 'path')]) for t in topics]
-
-    context = {
-        "title": "Home",
-        "topics": my_topics,
-        "registered": Settings.get("registered"),
-=======
 
 
 @check_setup_status  # this must appear BEFORE caching logic, so that it isn't blocked by a cache hit
@@ -418,7 +295,6 @@
         "exercise_stats": get_stats(("total_exercise_attempts","total_exercise_points","total_exercise_status")),
         "user_stats": get_stats(("total_users",)),
         "group_stats": get_stats(("total_groups",)),
->>>>>>> eb5b0bc6
     }
     return context
 
@@ -473,81 +349,6 @@
 
     return val
 
-@require_admin
-@render_to("admin_distributed.html")
-def easy_admin(request):
-    
-    context = {
-        "wiki_url" : settings.CENTRAL_WIKI_URL,
-        "central_server_host" : settings.CENTRAL_SERVER_HOST,
-        "am_i_online": am_i_online(settings.CENTRAL_WIKI_URL, allow_redirects=False), 
-    }
-    return context
-    
-@require_admin
-@render_to("summary_stats.html")
-def summary_stats(request):
-    # TODO (bcipolli): allow specific stats to be requested (more efficient)
-    
-    context = {
-        "video_stats" : get_stats(("total_video_views","total_video_time","total_video_points")),
-        "exercise_stats": get_stats(("total_exercise_attempts","total_exercise_points","total_exercise_status")),
-        "user_stats": get_stats(("total_users",)),
-        "group_stats": get_stats(("total_groups",)),
-    }
-    return context
-    
-    
-def get_stats(stat_names):
-    """Given a list of stat names, return a dictionary of stat values.
-    For efficiency purposes, best to request all related stats together.
-    In low-memory conditions should group requests by common source (video, exercise, user, group), but otherwise separate
-    
-Available stats:
-    video:    total_video_views, total_video_time, total_video_points
-    exercise: total_exercise_attempts, total_exercise_points, total_exercise_status
-    users:    total_users
-    groups:   total_groups
-    """
-    
-    val = {}
-    for stat_name in stat_names:
-    
-        # Total time from videos
-        if stat_name == "total_video_views":
-            val[stat_name] = VideoLog.objects.count()
-
-        # Total time from videos
-        elif stat_name == "total_video_time":
-            val[stat_name] = VideoLog.objects.aggregate(Sum("total_seconds_watched"))['total_seconds_watched__sum'] or 0
-
-        elif stat_name == "total_video_points":
-            val[stat_name] = VideoLog.objects.aggregate(Sum("points"))['points__sum'] or 0
-        
-        elif stat_name == "total_exercise_attempts":
-            val[stat_name] = ExerciseLog.objects.aggregate(Sum("attempts"))['attempts__sum'] or 0
-            
-        elif stat_name == "total_exercise_points":
-            val[stat_name] = ExerciseLog.objects.aggregate(Sum("points"))['points__sum'] or 0
-            
-        elif stat_name == "total_exercise_status":
-            val[stat_name] = {
-                "struggling": ExerciseLog.objects.aggregate(Sum("struggling"))['struggling__sum'] or 0,
-                "completed": ExerciseLog.objects.aggregate(Sum("complete"))['complete__sum'] or 0,
-            }
-            val[stat_name]["inprog"] = ExerciseLog.objects.count() - sum([stat for stat in val[stat_name].values()])
-
-        elif stat_name == "total_users":
-            val[stat_name] = FacilityUser.objects.count()
-
-        elif stat_name == "total_groups":
-            val[stat_name] = FacilityGroup.objects.count()
-
-        else:
-            raise Exception("Unknown stat requested: %s" % stat_name)
-        
-    return val
-    
 @require_admin
 @render_to("video_download.html")
 def update(request):
@@ -561,28 +362,17 @@
         language_list.append(default_language)
     languages = [{"id": key, "name": language_lookup[key]} for key in language_list]
     languages = sorted(languages, key=lambda k: k["name"])
-<<<<<<< HEAD
-    
-    am_i_online = video_connection_is_available()
-    if not am_i_online:
-        messages.warning(request, _("No internet connection was detected.  You must be online to download videos or subtitles."))
-=======
 
     device = Device.get_own_device()
     zone = device.get_zone()
->>>>>>> eb5b0bc6
 
     context = {
         "languages": languages,
         "default_language": default_language,
-<<<<<<< HEAD
-        "am_i_online": am_i_online,
-=======
         "registered": Settings.get("registered"),
         "zone_id": zone.id if zone else None,
         "device_id": device.id,
         "video_count": VideoFile.objects.filter(percent_complete=100).count(),
->>>>>>> eb5b0bc6
     }
     return context
 
@@ -638,10 +428,7 @@
 def handler_404(request):
     return HttpResponseNotFound(render_to_string("404.html", {}, context_instance=RequestContext(request)))
 
-<<<<<<< HEAD
-=======
-
->>>>>>> eb5b0bc6
+
 def handler_500(request):
     errortype, value, tb = sys.exc_info()
     context = {
