--- conflicted
+++ resolved
@@ -301,8 +301,6 @@
     languages = [{"id": key, "name": language_lookup[key]} for key in language_list]
     languages = sorted(languages, key=lambda k: k["name"])
 
-<<<<<<< HEAD
-=======
     am_i_online = video_connection_is_available()
     if not am_i_online:
         messages.warning(request, _("No internet connection was detected.  You must be online to download videos or subtitles."))
@@ -310,7 +308,6 @@
     device = Device.get_own_device()
     zone = device.get_zone()
 
->>>>>>> e8cd8b26
     context = {
         "languages": languages,
         "default_language": default_language,
