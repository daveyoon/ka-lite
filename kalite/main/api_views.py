import json
import re
import requests
from annoying.functions import get_object_or_None
from functools import partial
from requests.exceptions import ConnectionError, HTTPError

from django.core.exceptions import ValidationError, PermissionDenied
from django.db.models import Q
from django.http import HttpResponse
from django.utils import simplejson
from django.utils.translation import ugettext as _

import settings
from .api_forms import ExerciseLogForm, VideoLogForm
from .models import FacilityUser, VideoLog, ExerciseLog, VideoFile
from config.models import Settings
from main import topicdata  # must import this way to cache across processes
from securesync.models import FacilityGroup
from shared.caching import invalidate_all_pages_related_to_video
from shared.decorators import require_admin
from shared.jobs import force_job, job_status
from shared.videos import delete_downloaded_files
from utils.general import break_into_chunks
from utils.internet import api_handle_error_with_json, JsonResponse
from utils.mplayer_launcher import play_video_in_new_thread
from utils.orderedset import OrderedSet


class student_log_api(object):
    def __init__(self, logged_out_message):
        self.logged_out_message = logged_out_message

    def __call__(self, handler):
        @api_handle_error_with_json
        def wrapper_fn(request, *args, **kwargs):
            # TODO(bcipolli): send user info in the post data,
            #   allowing cross-checking of user information
            #   and better error reporting
            if "facility_user" not in request.session:
                return JsonResponse({"warning": self.logged_out_message + "  " + _("You must be logged in as a student or teacher to view/save progress.")}, status=500)
            else:
                return handler(request)
        return wrapper_fn


@student_log_api(logged_out_message=_("Video progress not saved."))
def save_video_log(request):
    """
    Receives a youtube_id and relevant data,
    saves it to the currently authorized user.
    """

    # Form does all the data validation, including the youtube_id
    form = VideoLogForm(data=simplejson.loads(request.raw_post_data))
    if not form.is_valid():
        raise ValidationError(form.errors)
    data = form.data

<<<<<<< HEAD
=======
    # More robust extraction of previous object
    videolog = VideoLog.get_or_initialize(user=request.session["facility_user"], youtube_id=data["youtube_id"])
    videolog.total_seconds_watched  = data["total_seconds_watched"]  # don't set incrementally, to avoid concurrency issues
    videolog.points = max(videolog.points, data["points"])  # videolog.points cannot be None

>>>>>>> fa06ee04
    try:
        videolog = VideoLog.update_video_log(
            facility_user=request.session["facility_user"],
            youtube_id=data["youtube_id"],
            additional_seconds_watched=data["seconds_watched"],
            points=data["points"],
        )
    except ValidationError as e:
        return JsonResponse({"error": "Could not save VideoLog: %s" % e}, status=500)

    return JsonResponse({
        "points": videolog.points,
        "complete": videolog.complete,
        "messages": {},
    })


@student_log_api(logged_out_message=_("Exercise progress not saved."))
def save_exercise_log(request):
    """
    Receives an exercise_id and relevant data,
    saves it to the currently authorized user.
    """

    # Form does all data validation, including of the exercise_id
    form = ExerciseLogForm(data=simplejson.loads(request.raw_post_data))
    if not form.is_valid():
        raise Exception(form.errors)
    data = form.data

    # More robust extraction of previous object
    (exerciselog, _) = ExerciseLog.get_or_initialize(user=request.session["facility_user"], exercise_id=data["exercise_id"])
    previously_complete = exerciselog.complete

    exerciselog.attempts = data["attempts"]  # don't increment, because we fail to save some requests
    exerciselog.streak_progress = data["streak_progress"]
    exerciselog.points = data["points"]

    try:
        exerciselog.full_clean()
        exerciselog.save()
    except ValidationError as e:
        return JsonResponse({"error": "Could not save ExerciseLog: %s" % e}, status=500)

    # Special message if you've just completed.
    #   NOTE: it's important to check this AFTER calling save() above.
    if not previously_complete and exerciselog.complete:
        return JsonResponse({"success": _("You have mastered this exercise!")})

    # Return no message in release mode; "data saved" message in debug mode.
    return JsonResponse({})


@student_log_api(logged_out_message=_("Progress not loaded."))
def get_video_logs(request):
    """
    Given a list of youtube_ids, retrieve a list of video logs for this user.
    """

    data = simplejson.loads(request.raw_post_data or "[]")
    if not isinstance(data, list):
        return JsonResponse({"error": "Could not load VideoLog objects: Unrecognized input data format." % e}, status=500)

    user = request.session["facility_user"]
    responses = []
    for youtube_id in data:
        response = _get_video_log_dict(request, user, youtube_id)
        if response:
            responses.append(response)
    return JsonResponse(responses)


def _get_video_log_dict(request, user, youtube_id):
    if not youtube_id:
        return {}
    try:
        videolog = VideoLog.objects.filter(user=user, youtube_id=youtube_id).latest("counter")
    except VideoLog.DoesNotExist:
        return {}
    return {
        "youtube_id": youtube_id,
        "total_seconds_watched": videolog.total_seconds_watched,
        "complete": videolog.complete,
        "points": videolog.points,
    }


@student_log_api(logged_out_message=_("Progress not loaded."))
def get_exercise_logs(request):
    """
    Given a list of exercise_ids, retrieve a list of video logs for this user.
    """

    data = simplejson.loads(request.raw_post_data or "[]")
    if not isinstance(data, list):
        return JsonResponse({"error": "Could not load ExerciseLog objects: Unrecognized input data format." % e}, status=500)

    user = request.session["facility_user"]

<<<<<<< HEAD
    return JsonResponse(
        list(ExerciseLog.objects \
            .filter(user=user, exercise_id__in=data) \
            .values("exercise_id", "streak_progress", "complete", "points", "struggling"))
    )
=======

def _get_exercise_log_dict(request, user, exercise_id):
    if not exercise_id:
        return {}
    try:
        exerciselog = ExerciseLog.objects.get(user=user, exercise_id=exercise_id)
    except ExerciseLog.DoesNotExist:
        return {}
    return {
        "exercise_id": exercise_id,
        "streak_progress": exerciselog.streak_progress,
        "complete": exerciselog.complete,
        "points": exerciselog.points,
        "struggling": exerciselog.struggling,
        "attempts": exerciselog.attempts,
    }
>>>>>>> fa06ee04


@require_admin
@api_handle_error_with_json
def start_video_download(request):
    youtube_ids = OrderedSet(simplejson.loads(request.raw_post_data or "{}").get("youtube_ids", []))

    video_files_to_create = [id for id in youtube_ids if not get_object_or_None(VideoFile, youtube_id=id)]
    video_files_to_update = youtube_ids - OrderedSet(video_files_to_create)

    VideoFile.objects.bulk_create([VideoFile(youtube_id=id, flagged_for_download=True) for id in video_files_to_create])

    for chunk in break_into_chunks(youtube_ids):
        video_files_needing_model_update = VideoFile.objects.filter(download_in_progress=False, youtube_id__in=chunk).exclude(percent_complete=100)
        video_files_needing_model_update.update(percent_complete=0, cancel_download=False, flagged_for_download=True)

    force_job("videodownload", "Download Videos")
    return JsonResponse({})


@require_admin
@api_handle_error_with_json
def retry_video_download(request):
    """Clear any video still accidentally marked as in-progress, and restart the download job.
    """
    VideoFile.objects.filter(download_in_progress=True).update(download_in_progress=False, percent_complete=0)
    force_job("videodownload", "Download Videos")
    return JsonResponse({})


@require_admin
@api_handle_error_with_json
def delete_videos(request):
    youtube_ids = simplejson.loads(request.raw_post_data or "{}").get("youtube_ids", [])
    for id in youtube_ids:
        # Delete the file on disk
        delete_downloaded_files(id)

        # Delete the file in the database
        videofile = get_object_or_None(VideoFile, youtube_id=id)
        if videofile:
            videofile.cancel_download = True
            videofile.flagged_for_download = False
            videofile.flagged_for_subtitle_download = False
            videofile.save()

        # Refresh the cache
        invalidate_all_pages_related_to_video(video_id=id)

    return JsonResponse({})


@require_admin
@api_handle_error_with_json
def check_video_download(request):
    youtube_ids = simplejson.loads(request.raw_post_data or "{}").get("youtube_ids", [])
    percentages = {}
    percentages["downloading"] = job_status("videodownload")
    for id in youtube_ids:
        videofile = get_object_or_None(VideoFile, youtube_id=id)
        percentages[id] = videofile.percent_complete if videofile else None
    return JsonResponse(percentages)


@require_admin
@api_handle_error_with_json
def get_video_download_list(request):
    videofiles = VideoFile.objects.filter(flagged_for_download=True).values("youtube_id")
    video_ids = [video["youtube_id"] for video in videofiles]
    return JsonResponse(video_ids)


@require_admin
@api_handle_error_with_json
def get_video_download_status(request):
    """Get info about what video is currently being downloaded, and how many are left.
    So far, this is only used for debugging, but could be a more robust alternative to
    `check_video_download` if we change our approach slightly.
    """

    videofile = get_object_or_None(VideoFile, download_in_progress=True)
    return JsonResponse({
        "waiting_count": VideoFile.objects.filter(flagged_for_download=True).count(),
        "current_video_id": videofile.youtube_id if videofile else None,
        "current_video_percent": videofile.percent_complete if videofile else 0,
        "downloading": job_status("videodownload"),
    })


@require_admin
@api_handle_error_with_json
def start_subtitle_download(request):
    update_set = simplejson.loads(request.raw_post_data or "{}").get("update_set", "existing")
    language = simplejson.loads(request.raw_post_data or "{}").get("language", "")

    # Set subtitle language
    Settings.set("subtitle_language", language)

    # Get the json file with all srts
    request_url = "http://%s/static/data/subtitles/languages/%s_available_srts.json" % (settings.CENTRAL_SERVER_HOST, language)
    try:
        r = requests.get(request_url)
        r.raise_for_status() # will return none if 200, otherwise will raise HTTP error
        available_srts = set((r.json)["srt_files"])
    except ConnectionError:
        return JsonResponse({"error": "The central server is currently offline."}, status=500)
    except HTTPError:
        return JsonResponse({"error": "No subtitles available on central server for language code: %s; aborting." % language}, status=500)

    if update_set == "existing":
        videofiles = VideoFile.objects.filter(subtitles_downloaded=False, subtitle_download_in_progress=False)
    else:
        videofiles = VideoFile.objects.filter(subtitle_download_in_progress=False)

    queue_count = 0
    for chunk in break_into_chunks(available_srts):
        queue_count += videofiles.filter(youtube_id__in=chunk).update(flagged_for_subtitle_download=True, subtitles_downloaded=False)

    if queue_count == 0:
        return JsonResponse({"info": "There aren't any subtitles available in this language for your currently downloaded videos."}, status=200)
        
    force_job("subtitledownload", "Download Subtitles")
    return JsonResponse({})


@require_admin
@api_handle_error_with_json
def check_subtitle_download(request):
    videofiles = VideoFile.objects.filter(flagged_for_subtitle_download=True)
    return JsonResponse(videofiles.count())

@require_admin
@api_handle_error_with_json
def get_subtitle_download_list(request):
    videofiles = VideoFile.objects.filter(flagged_for_subtitle_download=True).values("youtube_id")
    video_ids = [video["youtube_id"] for video in videofiles]
    return JsonResponse(video_ids)

@require_admin
@api_handle_error_with_json
def cancel_downloads(request):

    # clear all download in progress flags, to make sure new downloads will go through
    VideoFile.objects.all().update(download_in_progress=False)

    # unflag all video downloads
    VideoFile.objects.filter(flagged_for_download=True).update(cancel_download=True, flagged_for_download=False)

    # unflag all subtitle downloads
    VideoFile.objects.filter(flagged_for_subtitle_download=True).update(cancel_download=True, flagged_for_subtitle_download=False)

    force_job("videodownload", stop=True)
    force_job("subtitledownload", stop=True)

    return JsonResponse({})


@require_admin
@api_handle_error_with_json
def remove_from_group(request):
    users = simplejson.loads(request.raw_post_data or "{}").get("users", "")
    users_to_remove = FacilityUser.objects.filter(username__in=users)
    users_to_remove.update(group=None)
    return JsonResponse({})

@require_admin
@api_handle_error_with_json
def move_to_group(request):
    users = simplejson.loads(request.raw_post_data or "{}").get("users", [])
    group = simplejson.loads(request.raw_post_data or "{}").get("group", "")
    group_update = FacilityGroup.objects.get(pk=group)
    users_to_move = FacilityUser.objects.filter(username__in=users)
    users_to_move.update(group=group_update)
    return JsonResponse({})

@require_admin
@api_handle_error_with_json
def delete_users(request):
    users = simplejson.loads(request.raw_post_data or "{}").get("users", [])
    users_to_delete = FacilityUser.objects.filter(username__in=users)
    users_to_delete.delete()
    return JsonResponse({})

def annotate_topic_tree(node, level=0, statusdict=None):
    if not statusdict:
        statusdict = {}
    if node["kind"] == "Topic":
        if "Video" not in node["contains"]:
            return None
        children = []
        unstarted = True
        complete = True
        for child_node in node["children"]:
            child = annotate_topic_tree(child_node, level=level+1, statusdict=statusdict)
            if child:
                if child["addClass"] == "unstarted":
                    complete = False
                if child["addClass"] == "partial":
                    complete = False
                    unstarted = False
                if child["addClass"] == "complete":
                    unstarted = False
                children.append(child)
        return {
            "title": node["title"],
            "tooltip": re.sub(r'<[^>]*?>', '', node["description"] or ""),
            "isFolder": True,
            "key": node["slug"],
            "children": children,
            "addClass": complete and "complete" or unstarted and "unstarted" or "partial",
            "expand": level < 1,
        }
    if node["kind"] == "Video":
        #statusdict contains an item for each video registered in the database
        # will be {} (empty dict) if there are no videos downloaded yet
        percent = statusdict.get(node["youtube_id"], 0)
        if not percent:
            status = "unstarted"
        elif percent == 100:
            status = "complete"
        else:
            status = "partial"
        return {
            "title": node["title"],
            "tooltip": re.sub(r'<[^>]*?>', '', node["description"] or ""),
            "key": node["youtube_id"],
            "addClass": status,
        }
    return None

#@require_admin
def get_annotated_topic_tree():
    statusdict = dict(VideoFile.objects.values_list("youtube_id", "percent_complete"))
    return annotate_topic_tree(topicdata.TOPICS, statusdict=statusdict)

@require_admin
@api_handle_error_with_json
def get_topic_tree(request):
    return JsonResponse(get_annotated_topic_tree())

@api_handle_error_with_json
def launch_mplayer(request):
    """Launch an mplayer instance in a new thread, to play the video requested via the API.
    """
    
    if not settings.USE_MPLAYER:
        raise PermissionDenied("You can only initiate mplayer if USE_MPLAYER is set to True.")
    
    if "youtube_id" not in request.REQUEST:
        return JsonResponse({"error": "no youtube_id specified"}, status=500)

    youtube_id = request.REQUEST["youtube_id"]
    facility_user = request.session.get("facility_user")
    callback = partial(
        _update_video_log_with_points,
        youtube_id=youtube_id,
        facility_user=facility_user,
    )
    play_video_in_new_thread(youtube_id, callback=callback)

    return JsonResponse({})


def _update_video_log_with_points(seconds_watched, video_length, youtube_id, facility_user):
    """Handle the callback from the mplayer thread, saving the VideoLog. """
    
    if not facility_user:
        return  # in other places, we signal to the user that info isn't being saved, but can't do it here.
                #   adding this code for consistency / documentation purposes.

    new_points = (float(seconds_watched) / video_length) * VideoLog.POINTS_PER_VIDEO
    
    videolog = VideoLog.update_video_log(
        facility_user=facility_user,
        youtube_id=youtube_id,
        additional_seconds_watched=seconds_watched,
        new_points=new_points,
    )<|MERGE_RESOLUTION|>--- conflicted
+++ resolved
@@ -57,19 +57,11 @@
         raise ValidationError(form.errors)
     data = form.data
 
-<<<<<<< HEAD
-=======
-    # More robust extraction of previous object
-    videolog = VideoLog.get_or_initialize(user=request.session["facility_user"], youtube_id=data["youtube_id"])
-    videolog.total_seconds_watched  = data["total_seconds_watched"]  # don't set incrementally, to avoid concurrency issues
-    videolog.points = max(videolog.points, data["points"])  # videolog.points cannot be None
-
->>>>>>> fa06ee04
     try:
         videolog = VideoLog.update_video_log(
             facility_user=request.session["facility_user"],
             youtube_id=data["youtube_id"],
-            additional_seconds_watched=data["seconds_watched"],
+            total_seconds_watched=data["total_seconds_watched"],  # don't set incrementally, to avoid concurrency issues
             points=data["points"],
         )
     except ValidationError as e:
@@ -96,8 +88,9 @@
     data = form.data
 
     # More robust extraction of previous object
-    (exerciselog, _) = ExerciseLog.get_or_initialize(user=request.session["facility_user"], exercise_id=data["exercise_id"])
+    (exerciselog, was_created) = ExerciseLog.get_or_initialize(user=request.session["facility_user"], exercise_id=data["exercise_id"])
     previously_complete = exerciselog.complete
+
 
     exerciselog.attempts = data["attempts"]  # don't increment, because we fail to save some requests
     exerciselog.streak_progress = data["streak_progress"]
@@ -107,7 +100,7 @@
         exerciselog.full_clean()
         exerciselog.save()
     except ValidationError as e:
-        return JsonResponse({"error": "Could not save ExerciseLog: %s" % e}, status=500)
+        return JsonResponse({"error": _("Could not save ExerciseLog") + u": %s" % e}, status=500)
 
     # Special message if you've just completed.
     #   NOTE: it's important to check this AFTER calling save() above.
@@ -164,31 +157,11 @@
 
     user = request.session["facility_user"]
 
-<<<<<<< HEAD
     return JsonResponse(
         list(ExerciseLog.objects \
             .filter(user=user, exercise_id__in=data) \
-            .values("exercise_id", "streak_progress", "complete", "points", "struggling"))
+            .values("exercise_id", "streak_progress", "complete", "points", "struggling", "attempts"))
     )
-=======
-
-def _get_exercise_log_dict(request, user, exercise_id):
-    if not exercise_id:
-        return {}
-    try:
-        exerciselog = ExerciseLog.objects.get(user=user, exercise_id=exercise_id)
-    except ExerciseLog.DoesNotExist:
-        return {}
-    return {
-        "exercise_id": exercise_id,
-        "streak_progress": exerciselog.streak_progress,
-        "complete": exerciselog.complete,
-        "points": exerciselog.points,
-        "struggling": exerciselog.struggling,
-        "attempts": exerciselog.attempts,
-    }
->>>>>>> fa06ee04
-
 
 @require_admin
 @api_handle_error_with_json
