--- conflicted
+++ resolved
@@ -11,35 +11,20 @@
 from django.utils.translation import ugettext as _
 
 import settings
-<<<<<<< HEAD
-from utils.topics import slug_key, title_key
-=======
 from .api_forms import ExerciseLogForm, VideoLogForm
 from .models import FacilityUser, VideoLog, ExerciseLog, VideoFile
 from config.models import Settings
->>>>>>> eb5b0bc6
 from main import topicdata
 from securesync.models import FacilityGroup
 from shared.caching import invalidate_all_pages_related_to_video
 from utils.jobs import force_job, job_status
 from utils.videos import delete_downloaded_files
-<<<<<<< HEAD
-from models import FacilityUser, VideoLog, ExerciseLog, VideoFile
-from securesync.models import FacilityGroup
-from config.models import Settings
-from utils.decorators import require_admin_api
-=======
 from utils.decorators import require_admin
->>>>>>> eb5b0bc6
 from utils.general import break_into_chunks
 from utils.internet import JsonResponse
 from utils.orderedset import OrderedSet
-<<<<<<< HEAD
-from utils.internet import JsonResponse
-=======
 from utils.decorators import api_handle_error_with_json
 
->>>>>>> eb5b0bc6
 
 class student_log_api(object):
     def __init__(self, logged_out_message):
@@ -193,13 +178,9 @@
         "struggling": exerciselog.struggling,
     }
 
-<<<<<<< HEAD
-@require_admin_api
-=======
-
-@require_admin
-@api_handle_error_with_json
->>>>>>> eb5b0bc6
+
+@require_admin
+@api_handle_error_with_json
 def start_video_download(request):
     youtube_ids = OrderedSet(simplejson.loads(request.raw_post_data or "{}").get("youtube_ids", []))
 
@@ -215,12 +196,8 @@
     force_job("videodownload", "Download Videos")
     return JsonResponse({})
 
-<<<<<<< HEAD
-@require_admin_api
-=======
-@require_admin
-@api_handle_error_with_json
->>>>>>> eb5b0bc6
+@require_admin
+@api_handle_error_with_json
 def delete_videos(request):
     youtube_ids = simplejson.loads(request.raw_post_data or "{}").get("youtube_ids", [])
     for id in youtube_ids:
@@ -240,12 +217,8 @@
 
     return JsonResponse({})
 
-<<<<<<< HEAD
-@require_admin_api
-=======
-@require_admin
-@api_handle_error_with_json
->>>>>>> eb5b0bc6
+@require_admin
+@api_handle_error_with_json
 def check_video_download(request):
     youtube_ids = simplejson.loads(request.raw_post_data or "{}").get("youtube_ids", [])
     percentages = {}
@@ -255,34 +228,15 @@
         percentages[id] = videofile.percent_complete
     return JsonResponse(percentages)
 
-<<<<<<< HEAD
-def get_video_download_status(youtube_id):
-    videofile = get_object_or_None(VideoFile, youtube_id=youtube_id)
-    if not videofile:
-        return "unstarted"
-    if videofile.percent_complete == 0 and not videofile.download_in_progress:
-        return "unstarted"
-    if videofile.percent_complete == 100 and not videofile.download_in_progress:
-        return "complete"
-    else:
-        return "partial"
-
-@require_admin_api
-=======
-@require_admin
-@api_handle_error_with_json
->>>>>>> eb5b0bc6
+@require_admin
+@api_handle_error_with_json
 def get_video_download_list(request):
     videofiles = VideoFile.objects.filter(flagged_for_download=True).values("youtube_id")
     video_ids = [video["youtube_id"] for video in videofiles]
     return JsonResponse(video_ids)
 
-<<<<<<< HEAD
-@require_admin_api
-=======
-@require_admin
-@api_handle_error_with_json
->>>>>>> eb5b0bc6
+@require_admin
+@api_handle_error_with_json
 def start_subtitle_download(request):
     update_set = simplejson.loads(request.raw_post_data or "{}").get("update_set", "existing")
     language = simplejson.loads(request.raw_post_data or "{}").get("language", "")
@@ -328,33 +282,21 @@
     force_job("subtitledownload", "Download Subtitles")
     return JsonResponse({})
 
-<<<<<<< HEAD
-@require_admin_api
-=======
-@require_admin
-@api_handle_error_with_json
->>>>>>> eb5b0bc6
+@require_admin
+@api_handle_error_with_json
 def check_subtitle_download(request):
     videofiles = VideoFile.objects.filter(flagged_for_subtitle_download=True)
     return JsonResponse(videofiles.count())
 
-<<<<<<< HEAD
-@require_admin_api
-=======
-@require_admin
-@api_handle_error_with_json
->>>>>>> eb5b0bc6
+@require_admin
+@api_handle_error_with_json
 def get_subtitle_download_list(request):
     videofiles = VideoFile.objects.filter(flagged_for_subtitle_download=True).values("youtube_id")
     video_ids = [video["youtube_id"] for video in videofiles]
     return JsonResponse(video_ids)
 
-<<<<<<< HEAD
-@require_admin_api
-=======
-@require_admin
-@api_handle_error_with_json
->>>>>>> eb5b0bc6
+@require_admin
+@api_handle_error_with_json
 def cancel_downloads(request):
 
     # clear all download in progress flags, to make sure new downloads will go through
@@ -369,31 +311,19 @@
     force_job("videodownload", stop=True)
     force_job("subtitledownload", stop=True)
 
-<<<<<<< HEAD
-    return JsonResponse({}) 
-    
-    
-@require_admin_api
-=======
-    return JsonResponse({})
-
-
-@require_admin
-@api_handle_error_with_json
->>>>>>> eb5b0bc6
+    return JsonResponse({})
+
+
+@require_admin
+@api_handle_error_with_json
 def remove_from_group(request):
     users = simplejson.loads(request.raw_post_data or "{}").get("users", "")
     users_to_remove = FacilityUser.objects.filter(username__in=users)
     users_to_remove.update(group=None)
     return JsonResponse({})
-<<<<<<< HEAD
-    
-@require_admin_api
-=======
-
-@require_admin
-@api_handle_error_with_json
->>>>>>> eb5b0bc6
+
+@require_admin
+@api_handle_error_with_json
 def move_to_group(request):
     users = simplejson.loads(request.raw_post_data or "{}").get("users", [])
     group = simplejson.loads(request.raw_post_data or "{}").get("group", "")
@@ -401,14 +331,9 @@
     users_to_move = FacilityUser.objects.filter(username__in=users)
     users_to_move.update(group=group_update)
     return JsonResponse({})
-<<<<<<< HEAD
-    
-@require_admin_api
-=======
-
-@require_admin
-@api_handle_error_with_json
->>>>>>> eb5b0bc6
+
+@require_admin
+@api_handle_error_with_json
 def delete_users(request):
     users = simplejson.loads(request.raw_post_data or "{}").get("users", [])
     users_to_delete = FacilityUser.objects.filter(username__in=users)
@@ -462,20 +387,12 @@
         }
     return None
 
-<<<<<<< HEAD
-#@require_admin_api
-=======
 #@require_admin
->>>>>>> eb5b0bc6
 def get_annotated_topic_tree():
     statusdict = dict(VideoFile.objects.values_list("youtube_id", "percent_complete"))
     return annotate_topic_tree(topicdata.TOPICS, statusdict=statusdict)
 
-<<<<<<< HEAD
-@require_admin_api
-=======
-@require_admin
-@api_handle_error_with_json
->>>>>>> eb5b0bc6
+@require_admin
+@api_handle_error_with_json
 def get_topic_tree(request):
     return JsonResponse(get_annotated_topic_tree())