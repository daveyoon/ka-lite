import json
import re
import requests
from annoying.functions import get_object_or_None
from functools import partial
from requests.exceptions import ConnectionError, HTTPError

from django.core.exceptions import ValidationError, PermissionDenied
from django.db.models import Q
from django.http import HttpResponse
from django.utils import simplejson
from django.utils.translation import ugettext as _

import settings
from .api_forms import ExerciseLogForm, VideoLogForm
from .models import FacilityUser, VideoLog, ExerciseLog, VideoFile
from config.models import Settings
from main import topicdata  # must import this way to cache across processes
from securesync.models import FacilityGroup
from shared.caching import invalidate_all_pages_related_to_video
<<<<<<< HEAD
from utils.decorators import api_handle_error_with_json, require_admin
=======
from shared.videos import delete_downloaded_files
from utils.jobs import force_job, job_status
from utils.decorators import require_admin
>>>>>>> de823d4f
from utils.general import break_into_chunks
from utils.internet import JsonResponse
from utils.jobs import force_job, job_status
from utils.mplayer_launcher import play_video_in_new_thread
from utils.orderedset import OrderedSet
from utils.videos import delete_downloaded_files


class student_log_api(object):
    def __init__(self, logged_out_message):
        self.logged_out_message = logged_out_message

    def __call__(self, handler):
        @api_handle_error_with_json
        def wrapper_fn(request, *args, **kwargs):
            # TODO(bcipolli): send user info in the post data,
            #   allowing cross-checking of user information
            #   and better error reporting
            if "facility_user" not in request.session:
                return JsonResponse({"warning": self.logged_out_message + "  " + _("You must be logged in as a student or teacher to view/save progress.")}, status=500)
            else:
                return handler(request)
        return wrapper_fn


@student_log_api(logged_out_message=_("Video progress not saved."))
def save_video_log(request):
    """
    Receives a youtube_id and relevant data,
    saves it to the currently authorized user.
    """

    # Form does all the data validation, including the youtube_id
    form = VideoLogForm(data=simplejson.loads(request.raw_post_data))
    if not form.is_valid():
        raise ValidationError(form.errors)
    data = form.data

    try:
        videolog = VideoLog.update_video_log(
            facility_user=request.session["facility_user"],
            youtube_id=data["youtube_id"],
            additional_seconds_watched=data["seconds_watched"],
            points=data["points"],
        )

    except ValidationError as e:
        return JsonResponse({"error": "Could not save VideoLog: %s" % e}, status=500)

    return JsonResponse({
        "points": videolog.points,
        "complete": videolog.complete,
        "messages": {},
    })


@student_log_api(logged_out_message=_("Exercise progress not saved."))
def save_exercise_log(request):
    """
    Receives an exercise_id and relevant data,
    saves it to the currently authorized user.
    """

    # Form does all data validation, including of the exercise_id
    form = ExerciseLogForm(data=simplejson.loads(request.raw_post_data))
    if not form.is_valid():
        raise Exception(form.errors)
    data = form.data

    # More robust extraction of previous object
    exerciselog = ExerciseLog.get_or_initialize(user=request.session["facility_user"], exercise_id=data["exercise_id"])
    previously_complete = exerciselog.complete

    exerciselog.attempts += 1
    exerciselog.streak_progress = data["streak_progress"]
    exerciselog.points = data["points"]

    try:
        exerciselog.full_clean()
        exerciselog.save()
    except ValidationError as e:
        return JsonResponse({"error": "Could not save ExerciseLog: %s" % e}, status=500)

    # Special message if you've just completed.
    #   NOTE: it's important to check this AFTER calling save() above.
    if not previously_complete and exerciselog.complete:
        return JsonResponse({"success": _("You have mastered this exercise!")})

    # Return no message in release mode; "data saved" message in debug mode.
    return JsonResponse({})


@student_log_api(logged_out_message=_("Progress not loaded."))
def get_video_logs(request):
    """
    Given a list of youtube_ids, retrieve a list of video logs for this user.
    """

    data = simplejson.loads(request.raw_post_data or "[]")
    if not isinstance(data, list):
        return JsonResponse({"error": "Could not load VideoLog objects: Unrecognized input data format." % e}, status=500)

    user = request.session["facility_user"]
    responses = []
    for youtube_id in data:
        response = _get_video_log_dict(request, user, youtube_id)
        if response:
            responses.append(response)
    return JsonResponse(responses)


def _get_video_log_dict(request, user, youtube_id):
    if not youtube_id:
        return {}
    try:
        videolog = VideoLog.objects.filter(user=user, youtube_id=youtube_id).latest("counter")
    except VideoLog.DoesNotExist:
        return {}
    return {
        "youtube_id": youtube_id,
        "total_seconds_watched": videolog.total_seconds_watched,
        "complete": videolog.complete,
        "points": videolog.points,
    }


@student_log_api(logged_out_message=_("Progress not loaded."))
def get_exercise_logs(request):
    """
    Given a list of exercise_ids, retrieve a list of video logs for this user.
    """

    data = simplejson.loads(request.raw_post_data or "[]")
    if not isinstance(data, list):
        return JsonResponse({"error": "Could not load ExerciseLog objects: Unrecognized input data format." % e}, status=500)

    user = request.session["facility_user"]
    responses = []
    for exercise_id in data:
        response = _get_exercise_log_dict(request, user, exercise_id)
        if response:
            responses.append(response)
    return JsonResponse(responses)


def _get_exercise_log_dict(request, user, exercise_id):
    if not exercise_id:
        return {}
    try:
        exerciselog = ExerciseLog.objects.get(user=user, exercise_id=exercise_id)
    except ExerciseLog.DoesNotExist:
        return {}
    return {
        "exercise_id": exercise_id,
        "streak_progress": exerciselog.streak_progress,
        "complete": exerciselog.complete,
        "points": exerciselog.points,
        "struggling": exerciselog.struggling,
    }


@require_admin
@api_handle_error_with_json
def start_video_download(request):
    youtube_ids = OrderedSet(simplejson.loads(request.raw_post_data or "{}").get("youtube_ids", []))

    video_files_to_create = [id for id in youtube_ids if not get_object_or_None(VideoFile, youtube_id=id)]
    video_files_to_update = youtube_ids - OrderedSet(video_files_to_create)

    VideoFile.objects.bulk_create([VideoFile(youtube_id=id, flagged_for_download=True) for id in video_files_to_create])

    for chunk in break_into_chunks(youtube_ids):
        video_files_needing_model_update = VideoFile.objects.filter(download_in_progress=False, youtube_id__in=chunk).exclude(percent_complete=100)
        video_files_needing_model_update.update(percent_complete=0, cancel_download=False, flagged_for_download=True)

    force_job("videodownload", "Download Videos")
    return JsonResponse({})


@require_admin
@api_handle_error_with_json
def retry_video_download(request):
    """Clear any video still accidentally marked as in-progress, and restart the download job.
    """
    VideoFile.objects.filter(download_in_progress=True).update(download_in_progress=False, percent_complete=0)
    force_job("videodownload", "Download Videos")
    return JsonResponse({})


@require_admin
@api_handle_error_with_json
def delete_videos(request):
    youtube_ids = simplejson.loads(request.raw_post_data or "{}").get("youtube_ids", [])
    for id in youtube_ids:
        # Delete the file on disk
        delete_downloaded_files(id)

        # Delete the file in the database
        videofile = get_object_or_None(VideoFile, youtube_id=id)
        if videofile:
            videofile.cancel_download = True
            videofile.flagged_for_download = False
            videofile.flagged_for_subtitle_download = False
            videofile.save()

        # Refresh the cache
        invalidate_all_pages_related_to_video(video_id=id)

    return JsonResponse({})

@require_admin
@api_handle_error_with_json
def check_video_download(request):
    youtube_ids = simplejson.loads(request.raw_post_data or "{}").get("youtube_ids", [])
    percentages = {}
    percentages["downloading"] = job_status("videodownload")
    for id in youtube_ids:
        videofile = get_object_or_None(VideoFile, youtube_id=id) or VideoFile(youtube_id=id)
        percentages[id] = videofile.percent_complete
    return JsonResponse(percentages)

@require_admin
@api_handle_error_with_json
def get_video_download_list(request):
    videofiles = VideoFile.objects.filter(flagged_for_download=True).values("youtube_id")
    video_ids = [video["youtube_id"] for video in videofiles]
    return JsonResponse(video_ids)


@require_admin
@api_handle_error_with_json
def get_video_download_status(request):
    """Get info about what video is currently being downloaded, and how many are left.
    So far, this is only used for debugging, but could be a more robust alternative to
    `check_video_download` if we change our approach slightly.
    """

    videofile = get_object_or_None(VideoFile, download_in_progress=True)
    return JsonResponse({
        "waiting_count": VideoFile.objects.filter(flagged_for_download=True).count(),
        "current_video_id": videofile.youtube_id if videofile else None,
        "current_video_percent": videofile.percent_complete if videofile else 0,
        "downloading": job_status("videodownload"),
    })


@require_admin
@api_handle_error_with_json
def start_subtitle_download(request):
    update_set = simplejson.loads(request.raw_post_data or "{}").get("update_set", "existing")
    language = simplejson.loads(request.raw_post_data or "{}").get("language", "")

    # Set subtitle language
    Settings.set("subtitle_language", language)

    # Get the json file with all srts
    request_url = "http://%s/static/data/subtitles/languages/%s_available_srts.json" % (settings.CENTRAL_SERVER_HOST, language)
    try:
        r = requests.get(request_url)
        r.raise_for_status() # will return none if 200, otherwise will raise HTTP error
        available_srts = set((r.json)["srt_files"])
    except ConnectionError:
        return JsonResponse({"error": "The central server is currently offline."}, status=500)
    except HTTPError:
        return JsonResponse({"error": "No subtitles available on central server for language code: %s; aborting." % language}, status=500)

    if update_set == "existing":
        videofiles = VideoFile.objects.filter(subtitles_downloaded=False, subtitle_download_in_progress=False)
    else:
        videofiles = VideoFile.objects.filter(subtitle_download_in_progress=False)

    queue_count = 0
    for chunk in break_into_chunks(available_srts):
        queue_count += videofiles.filter(youtube_id__in=chunk).update(flagged_for_subtitle_download=True, subtitles_downloaded=False)

    if queue_count == 0:
        return JsonResponse({"info": "There aren't any subtitles available in this language for your currently downloaded videos."}, status=200)
        
    force_job("subtitledownload", "Download Subtitles")
    return JsonResponse({})


@require_admin
@api_handle_error_with_json
def check_subtitle_download(request):
    videofiles = VideoFile.objects.filter(flagged_for_subtitle_download=True)
    return JsonResponse(videofiles.count())

@require_admin
@api_handle_error_with_json
def get_subtitle_download_list(request):
    videofiles = VideoFile.objects.filter(flagged_for_subtitle_download=True).values("youtube_id")
    video_ids = [video["youtube_id"] for video in videofiles]
    return JsonResponse(video_ids)

@require_admin
@api_handle_error_with_json
def cancel_downloads(request):

    # clear all download in progress flags, to make sure new downloads will go through
    VideoFile.objects.all().update(download_in_progress=False)

    # unflag all video downloads
    VideoFile.objects.filter(flagged_for_download=True).update(cancel_download=True, flagged_for_download=False)

    # unflag all subtitle downloads
    VideoFile.objects.filter(flagged_for_subtitle_download=True).update(cancel_download=True, flagged_for_subtitle_download=False)

    force_job("videodownload", stop=True)
    force_job("subtitledownload", stop=True)

    return JsonResponse({})


@require_admin
@api_handle_error_with_json
def remove_from_group(request):
    users = simplejson.loads(request.raw_post_data or "{}").get("users", "")
    users_to_remove = FacilityUser.objects.filter(username__in=users)
    users_to_remove.update(group=None)
    return JsonResponse({})

@require_admin
@api_handle_error_with_json
def move_to_group(request):
    users = simplejson.loads(request.raw_post_data or "{}").get("users", [])
    group = simplejson.loads(request.raw_post_data or "{}").get("group", "")
    group_update = FacilityGroup.objects.get(pk=group)
    users_to_move = FacilityUser.objects.filter(username__in=users)
    users_to_move.update(group=group_update)
    return JsonResponse({})

@require_admin
@api_handle_error_with_json
def delete_users(request):
    users = simplejson.loads(request.raw_post_data or "{}").get("users", [])
    users_to_delete = FacilityUser.objects.filter(username__in=users)
    users_to_delete.delete()
    return JsonResponse({})

def annotate_topic_tree(node, level=0, statusdict=None):
    if not statusdict:
        statusdict = {}
    if node["kind"] == "Topic":
        if "Video" not in node["contains"]:
            return None
        children = []
        unstarted = True
        complete = True
        for child_node in node["children"]:
            child = annotate_topic_tree(child_node, level=level+1, statusdict=statusdict)
            if child:
                if child["addClass"] == "unstarted":
                    complete = False
                if child["addClass"] == "partial":
                    complete = False
                    unstarted = False
                if child["addClass"] == "complete":
                    unstarted = False
                children.append(child)
        return {
            "title": node["title"],
            "tooltip": re.sub(r'<[^>]*?>', '', node["description"] or ""),
            "isFolder": True,
            "key": node["slug"],
            "children": children,
            "addClass": complete and "complete" or unstarted and "unstarted" or "partial",
            "expand": level < 1,
        }
    if node["kind"] == "Video":
        #statusdict contains an item for each video registered in the database
        # will be {} (empty dict) if there are no videos downloaded yet
        percent = statusdict.get(node["youtube_id"], 0)
        if not percent:
            status = "unstarted"
        elif percent == 100:
            status = "complete"
        else:
            status = "partial"
        return {
            "title": node["title"],
            "tooltip": re.sub(r'<[^>]*?>', '', node["description"] or ""),
            "key": node["youtube_id"],
            "addClass": status,
        }
    return None

#@require_admin
def get_annotated_topic_tree():
    statusdict = dict(VideoFile.objects.values_list("youtube_id", "percent_complete"))
    return annotate_topic_tree(topicdata.TOPICS, statusdict=statusdict)

@require_admin
@api_handle_error_with_json
def get_topic_tree(request):
    return JsonResponse(get_annotated_topic_tree())

@api_handle_error_with_json
def launch_mplayer(request):
    """Launch an mplayer instance in a new thread, to play the video requested via the API.
    """
    
    if not settings.USE_MPLAYER:
        raise PermissionDenied("You can only initiate mplayer if USE_MPLAYER is set to True.")
    
    if "youtube_id" not in request.REQUEST:
        return JsonResponse({"error": "no youtube_id specified"}, status=500)

    youtube_id = request.REQUEST["youtube_id"]
    facility_user = request.session.get("facility_user")
    callback = partial(
        _update_video_log_with_points,
        youtube_id=youtube_id,
        facility_user=facility_user,
    )
    play_video_in_new_thread(youtube_id, callback=callback)

    return JsonResponse({})


def _update_video_log_with_points(seconds_watched, video_length, youtube_id, facility_user):
    """Handle the callback from the mplayer thread, saving the VideoLog. """
    
    if not facility_user:
        return  # in other places, we signal to the user that info isn't being saved, but can't do it here.
                #   adding this code for consistency / documentation purposes.

    new_points = (float(seconds_watched) / video_length) * VideoLog.POINTS_PER_VIDEO
    
    videolog = VideoLog.update_video_log(
        facility_user=facility_user,
        youtube_id=youtube_id,
        additional_seconds_watched=seconds_watched,
        new_points=new_points,
    )<|MERGE_RESOLUTION|>--- conflicted
+++ resolved
@@ -18,13 +18,9 @@
 from main import topicdata  # must import this way to cache across processes
 from securesync.models import FacilityGroup
 from shared.caching import invalidate_all_pages_related_to_video
-<<<<<<< HEAD
 from utils.decorators import api_handle_error_with_json, require_admin
-=======
 from shared.videos import delete_downloaded_files
 from utils.jobs import force_job, job_status
-from utils.decorators import require_admin
->>>>>>> de823d4f
 from utils.general import break_into_chunks
 from utils.internet import JsonResponse
 from utils.jobs import force_job, job_status
