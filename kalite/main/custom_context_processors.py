from django.conf import settings
from config.models import Settings
from main.models import LanguagePack

def custom(request):
    return {
        "central_server_host": settings.CENTRAL_SERVER_HOST,
<<<<<<< HEAD
        "is_central": settings.CENTRAL_SERVER,
        "base_template": "base_central.html" if settings.CENTRAL_SERVER else "base_distributed.html",
=======
        "base_template": "base_distributed.html",
>>>>>>> 3b02aee8
        "CONTENT_ROOT": settings.CONTENT_ROOT,
        "CONTENT_URL": settings.CONTENT_URL,
        "DATA_PATH": settings.DATA_PATH,
        "settings": settings,
    }


def languages(request):
    default_language = Settings.get("default_language") or "en"
    return {
        "DEFAULT_LANGUAGE": default_language,
        "language_choices": LanguagePack.objects.all(),
        "current_language": request.session.get("django_language", default_language),
    }<|MERGE_RESOLUTION|>--- conflicted
+++ resolved
@@ -5,12 +5,8 @@
 def custom(request):
     return {
         "central_server_host": settings.CENTRAL_SERVER_HOST,
-<<<<<<< HEAD
         "is_central": settings.CENTRAL_SERVER,
-        "base_template": "base_central.html" if settings.CENTRAL_SERVER else "base_distributed.html",
-=======
         "base_template": "base_distributed.html",
->>>>>>> 3b02aee8
         "CONTENT_ROOT": settings.CONTENT_ROOT,
         "CONTENT_URL": settings.CONTENT_URL,
         "DATA_PATH": settings.DATA_PATH,
