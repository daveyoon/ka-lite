from main.tests.api_tests import *
from main.tests.browser_tests import *
from main.tests.cache_tests import *
from main.tests.fixture_tests import *
from main.tests.khanload_tests import *
from main.tests.internet_tests import *
<<<<<<< HEAD
from main.tests.unicode_tests import *
from main.tests.url_tests import *
=======
>>>>>>> cc07c333
from main.tests.log_model_tests import *
from main.tests.url_tests import *
from main.tests.utils_tests import *<|MERGE_RESOLUTION|>--- conflicted
+++ resolved
@@ -4,11 +4,7 @@
 from main.tests.fixture_tests import *
 from main.tests.khanload_tests import *
 from main.tests.internet_tests import *
-<<<<<<< HEAD
 from main.tests.unicode_tests import *
-from main.tests.url_tests import *
-=======
->>>>>>> cc07c333
 from main.tests.log_model_tests import *
 from main.tests.url_tests import *
 from main.tests.utils_tests import *