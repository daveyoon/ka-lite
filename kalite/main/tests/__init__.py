--- conflicted
+++ resolved
@@ -1,8 +1,4 @@
-<<<<<<< HEAD
+from main.tests.cache_tests import *
 from main.tests.fixture_tests import *
 from main.tests.internet_tests import *
-=======
-from main.tests.cache_tests import *
-from main.tests.fixture_tests import *
-from main.tests.url_tests import *
->>>>>>> 9ba713a6
+from main.tests.url_tests import *