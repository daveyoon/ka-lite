--- conflicted
+++ resolved
@@ -1,17 +1,5 @@
-<<<<<<< HEAD
-from browser_tests import *
-from cache_tests import *
-from command_tests import *
-from fixture_tests import *
-from internet_tests import *
-from url_tests import *
-from log_model_tests import *
-from api_tests import *
-from utils_tests import *
-=======
 import os
 
 from utils.importing import import_all_from
 
-import_all_from(os.path.dirname(__file__), locals(), globals())
->>>>>>> 42b27876
+import_all_from(os.path.dirname(__file__), locals(), globals())