"""
These use a web-browser, along selenium, to simulate user actions.
"""

import logging
import re
import time
import unittest
from selenium import webdriver
from selenium.common.exceptions import NoSuchElementException, WebDriverException
from selenium.webdriver.common.keys import Keys
from selenium.webdriver.support import expected_conditions, ui

from django.test import TestCase
from django.core.urlresolvers import reverse

import settings
from main.models import ExerciseLog
from main.topicdata import NODE_CACHE
from securesync.models import Facility, FacilityGroup, FacilityUser
from utils.django_utils import call_command_with_output
from utils.general import isnumeric
from utils.testing.browser import BrowserTestCase
from utils.testing.decorators import distributed_server_test
<<<<<<< HEAD
from utils.exercises import get_exercise_paths
from selenium.webdriver.firefox.webdriver import WebDriver
=======
>>>>>>> 8280b932

class KALiteDistributedBrowserTestCase(BrowserTestCase):
    """Base class for main server test cases.
    They will have different functions in here, for sure.
    """
    student_username = 'test_student'
    student_password =  'socrates'
    facility_name = 'middle of nowhere'

    def create_student(self, username='test_student', password='socrates'):
        facility = self.create_facility()
        student = FacilityUser(username=username, facility=facility)
        student.set_password(raw_password=password)
        student.save()
        return student

    def create_facility(self, facility_name='middle of nowhere'):
        facility = Facility(name=facility_name)
        facility.save()
        return facility


    def browser_register_user(self, username, password, first_name="firstname", last_name="lastname", stay_logged_in=False, expect_success=True):
        """Tests that a user can register"""

        # Expected results vary based on whether a user is logged in or not.
        if not stay_logged_in:
            self.browser_logout_user()

        register_url = self.reverse("add_facility_student")
        self.browse_to(register_url) # Load page
        self.assertIn("Sign up", self.browser.title, "Register page title %s") # this depends on who is logged in.
        
        # Part 1: REGISTER
        self.browser_activate_element(id="id_username") # explicitly set the focus, to start
        self.browser_form_fill(username) # first name
        self.browser_form_fill(first_name) # first name
        self.browser_form_fill(last_name) # last name
        self.browser_form_fill(password) #password
        self.browser_form_fill(password) #password (again)
        self.browser_send_keys(Keys.RETURN)
        
        
        # Make sure that the page changed to the admin homepage
        if expect_success:
            self.assertTrue(self.wait_for_page_change(register_url), "RETURN causes page to change")
            self.assertIn(reverse("login"), self.browser.current_url, "Register browses to login page" )
            #self.browser_check_django_message(message_type="success", contains="You successfully registered.")
            # uncomment message check when that code gets checked in

    def browser_login_user(self, username, password, expect_success=True):
        """
        Tests that an existing admin user can log in.
        """

        login_url = self.reverse("login")
        self.browse_to(login_url) # Load page
        self.assertIn("Log in", self.browser.title, "Login page title")
        
        # Focus should be on username, pasword and submit
        #   should be accessible through keyboard only.
        self.browser.find_element_by_id("id_username").clear() # explicitly set the focus, to start
        self.browser.find_element_by_id("id_username").click() # explicitly set the focus, to start
        self.browser_form_fill(username)
        self.browser_form_fill(password)
        self.browser_send_keys(Keys.RETURN)

        # Make sure that the page changed to the admin homepage
        if expect_success:
            self.assertTrue(self.wait_for_page_change(login_url), "RETURN causes page to change")
            time.sleep(0.5)  # allow async status to update
            self.assertTrue(self.browser_is_logged_in(username), "make sure %s is logged in." % username)


    def browser_login_admin(self, username=None, password=None, expect_success=True):
        if username is None:
            username = self.admin_user.username
        if password is None:
            password = self.admin_pass
            
        self.browser_login_user(username=username, password=password, expect_success=expect_success)
        if expect_success:
            self.assertIn(reverse("easy_admin"), self.browser.current_url, "Login browses to easy_admin page" )

    def browser_login_teacher(self, username, password, expect_success=True):
        self.browser_login_user(username=username, password=password, expect_success=expect_success)
        if expect_success:
            self.assertIn(reverse("coach_reports"), self.browser.current_url, "Login browses to coach reports page" )
            self.browser_check_django_message("success", contains="You've been logged in!")
    
    def browser_login_student(self, username, password, expect_success=True):
        self.browser_login_user(username=username, password=password, expect_success=expect_success)
        time.sleep(self.max_wait_time/10) # allow time for async messages to load
        if expect_success:
            self.assertIn(reverse("homepage"), self.browser.current_url, "Login browses to homepage" )
            self.browser_check_django_message("success", contains="You've been logged in!")
    
    
    def browser_logout_user(self):
        if self.browser_is_logged_in():
            # Since logout redirects to the homepage, browse_to will fail (with no good way to avoid).
            #   so be smarter in that case.
            if self.reverse("homepage") in self.browser.current_url:
                self.browser.get(self.reverse("logout"))
            else:
                self.browse_to(self.reverse("logout"))
            self.assertIn(reverse("homepage"), self.browser.current_url, "Logout browses to homepage" )
            self.assertFalse(self.browser_is_logged_in(), "Make sure that user is no longer logged in.")


    def browser_is_logged_in(self, expected_username=None):
        # Two ways to be logged in:
        # 1. Student: #logged-in-name is username
        # 2. Admin: #logout contains username
        try:
            logged_in_name_text = self.browser.find_element_by_id("logged-in-name").text
            logout_text = self.browser.find_element_by_id("logout").text
        except NoSuchElementException:
            # We're on an unrecognized webpage
            return False

        username_text =  logged_in_name_text or logout_text[0:-len(" (LOGOUT)")]
        
        # Just checking to see if ANYBODY is logged in
        if not expected_username:
            return username_text != "" 
        # Checking to see if Django user, or user with missing names is logged in
        #   (then username displays)
        elif username_text.lower() == expected_username.lower():
            return True
        # Checking to see if a FacilityUser with a filled-in-name is logged in
        else:
            user_obj = FacilityUser.objects.filter(username=expected_username)
            if user_obj.count() != 0:  # couldn't find the user, they can't be logged in
                return username_text.lower() == user_obj[0].get_name().lower()

            user_obj = FacilityUser.objects.filter(username__iexact=expected_username)
            if user_obj.count() != 0:  # couldn't find the user, they can't be logged in
                return username_text.lower() == user_obj[0].get_name().lower()
            else:
                assert username_text == "", "Impossible for anybody to be logged in."



class KALiteDistributedWithFacilityBrowserTestCase(KALiteDistributedBrowserTestCase):
    """
    Same thing, but do the setup steps to register a facility.
    """
    facility_name = "Test Facility"
    
    def setUp(self):
        """Add a facility, so users can begin registering / logging in immediately."""
        super(KALiteDistributedWithFacilityBrowserTestCase,self).setUp() # sets up admin, etc
        self.facility = self.create_facility(facility_name=self.facility_name)        


@distributed_server_test
class TestAddFacility(KALiteDistributedBrowserTestCase):
    """
    Test webpage for adding a facility
    """

    def test_browser_add_facility(self, facility_name="My Test Facility"):
        """Add a facility"""
        
        # Login as admin
        self.browser_login_admin()

        # Add the facility
        add_facility_url = self.reverse("add_facility", kwargs={"id": "new"})
        self.browse_to(add_facility_url)
        
        self.browser_activate_element(id="id_name") # explicitly set the focus, to start
        self.browser_send_keys(facility_name)
        self.browser.find_elements_by_class_name("submit")[0].click()
        self.wait_for_page_change(add_facility_url)
        
        self.browser_check_django_message(message_type="success", contains="has been successfully saved!")


@distributed_server_test
class DeviceUnregisteredTest(KALiteDistributedBrowserTestCase):
    """Validate all the steps of registering a device.
    
    Currently, only testing that the device is not registered works.
    """

    def test_device_unregistered(self):
        """
        Tests that a device is initially unregistered, and that it can
        be registered through automatic means.
        """

        home_url = self.reverse("homepage")

        # First, get the homepage without any automated information.
        self.browser.get(home_url) # Load page
        self.browser_check_django_message(message_type="warning", contains="complete the setup.")
        self.assertFalse(self.browser_is_logged_in(), "Not (yet) logged in")
        
        # Now, log in as admin
        self.browser_login_admin()


@distributed_server_test
class ChangeLocalUserPassword(KALiteDistributedBrowserTestCase):
    """Tests for the changelocalpassword command"""
    
    def setUp(self):
        """Create a new facility and facility user"""
        super(KALiteDistributedBrowserTestCase, self).setUp()
        self.old_password = 'testpass'
        self.user = self.create_student(password=self.old_password)


    def test_change_password_on_existing_user(self):
        """Change the password on an existing user."""
        
        # Now, re-retrieve the user, to check.
        (out,err,val) = call_command_with_output("changelocalpassword", self.user.username, noinput=True)
        self.assertEqual(err, "", "no output on stderr")
        self.assertNotEqual(out, "", "some output on stdout")
        self.assertEqual(val, 0, "Exit code is not zero")
        new_password =  re.search(r"Generated new password for user .*: '(?P<password>.*)'", out).group('password')
        self.assertNotEqual(self.old_password, new_password)
        self.browser_login_student(self.user.username, new_password)
        self.assertTrue(self.browser_is_logged_in(), "student's password did not change")


    def test_change_password_on_nonexistent_user(self):
        nonexistent_username = "voiduser"
        (out, err, val) = call_command_with_output("changelocalpassword", nonexistent_username, noinput=True)
        self.assertEqual(out, '', "Expected no stdout; stdout is {}".format(out))
        self.assertNotEqual(err, '', "Expected nonempty stderr")
        self.assertNotEqual(val, 0, 'Expected return code to be nonzero')
        self.browser_login_student(self.user.username, self.old_password)
        self.assertTrue(self.browser_is_logged_in(), "student's password was changed!")


@distributed_server_test
class UserRegistrationCaseTest(KALiteDistributedWithFacilityBrowserTestCase):
    username   = "user1"
    password   = "password"

    def test_register_login_exact(self):
        """Tests that a user can login with the exact same email address as registered"""

        # Register user in one case
        self.browser_register_user(username=self.username.lower(), password=self.password)

        # Login in the same case
        self.browser_login_student(username=self.username.lower(), password=self.password)
        self.browser_logout_user()


    def test_login_mixed(self):
        """Tests that a user can login with the uppercased version of the email address that was registered"""

        # Register user in one case
        self.browser_register_user(username=self.username.lower(), password=self.password)

        # Login in the same case
        self.browser_login_student(username=self.username.upper(), password=self.password)
        self.browser_logout_user()


    def test_register_mixed(self):
        """Tests that a user cannot re-register with the uppercased version of an email address that was registered"""
         
        # Register user in one case
        self.browser_register_user(username=self.username.lower(), password=self.password)

        # Try to register again in a different case
        self.browser_register_user(username=self.username.upper(), password=self.password, expect_success=False)

        text_box = self.browser.find_element_by_id("id_username") # form element        
        error    = text_box.parent.find_elements_by_class_name("errorlist")[-1]
        self.assertIn("A user with this username at this facility already exists.", error.text, "Check 'username is taken' error.")


    def test_login_two_users_different_cases(self):
        """Tests that a user cannot re-register with the uppercased version of an email address that was registered"""
        
        user1_uname = self.username.lower()
        user2_uname = "a"+self.username.lower()
        user1_password = self.password
        user2_password = "a"+self.password
        user1_fname = "User1"
        user2_fname = "User2"
        
        # Register & activate two users with different usernames / emails
        self.browser_register_user(username=user1_uname, password=user1_password, first_name=user1_fname)
        self.browser_login_student(username=user1_uname, password=user1_password)
        self.browser_logout_user()
        
        self.browser_register_user(username=user2_uname, password=user2_password, first_name=user2_fname)
        self.browser_login_student(username=user2_uname, password=user2_password)
        self.browser_logout_user()
        
        # Change the second user to be a case-different version of the first user
        user2 = FacilityUser.objects.get(username=user2_uname)
        user2_uname = user1_uname.upper()
        user2.username = user2_uname
        user2.email = user2_uname
        user2.save()
        
        # First, make sure that user 1 can only log in with user 1's email/password
        self.browser_login_student(username=user1_uname, password=user1_password) # succeeds
        self.browser_logout_user()
        self.browser_login_student(username=user2_uname, password=user1_password, expect_success=False) # fails
        self.browser_check_django_message("error", contains="There was an error logging you in.")
        
        # Now, check the same in the opposite direction.
        self.browser_login_student(username=user2_uname, password=user2_password) # succeeds
        self.browser_logout_user()

        self.browser_login_student(username=user1_uname, password=user2_password, expect_success=False) # fails
        self.browser_check_django_message("error", contains="There was an error logging you in.")


class StudentExerciseTest(KALiteDistributedWithFacilityBrowserTestCase):
    """
    Test exercises.
    """
    EXERCISE_SLUG = 'addition_1'

    def setUp(self):
        """
        Create a student, log the student in, and go to the exercise page.
        """
        super(StudentExerciseTest, self).setUp()
        self.student = self.create_student()
        self.browser_login_student(self.student_username, self.student_password)
        self.browse_to(self.live_server_url + NODE_CACHE["Exercise"][self.EXERCISE_SLUG]["paths"][0])
        self.browser_check_django_message(num_messages=0)  # make sure no messages


    def browser_get_current_points(self):
        """
        Check the total points a student has accumulated, from an exercise page.
        """
        return self.browser.find_element_by_css_selector('#totalpoints').text


    def browser_submit_answer(self, answer):
        """
        From an exercise page, insert an answer into the text box and submit.
        """
        self.browser.find_element_by_css_selector('#solutionarea input[type=text]').click()
        self.browser_send_keys(str(answer)) 
        self.browser_send_keys(Keys.RETURN)

        # Convert points to a number, when appropriate
        time.sleep(0.25)
        points = self.browser_get_current_points()
        return float(points) if isnumeric(points) else points 


    def test_question_correct_points_are_added(self):
        """
        Answer an exercise correctly
        """
        numbers = self.browser.find_elements_by_class_name('mn')[:-1] # last one is to be blank
        answer = sum(int(num.text) for num in numbers)
        points = self.browser_submit_answer(answer)
        self.assertTrue(points == 10, "point update is wrong: {}. Should be 10".format(points))
        self.browser_check_django_message(num_messages=0)  # make sure no messages

        elog = ExerciseLog.objects.get(exercise_id=self.EXERCISE_SLUG, user=self.student)
        self.assertEqual(elog.streak_progress, 10, "Streak progress should be 10%")
        self.assertFalse(elog.struggling, "Student is not struggling.")
        self.assertEqual(elog.attempts, 1, "Student should have 1 attempt.")
        self.assertFalse(elog.complete, "Student should not have completed the exercise.")
        self.assertEqual(elog.attempts_before_completion, None, "Student should not have a value for attempts_before_completion.")


    def test_question_incorrect_no_points_are_added(self):
        """
        Answer an exercise incorrectly.
        """
        points = self.browser_submit_answer('this is a wrong answer')
        self.assertEqual(points, "", "points text should be empty")
        self.browser_check_django_message(num_messages=0)  # make sure no messages

        elog = ExerciseLog.objects.get(exercise_id=self.EXERCISE_SLUG, user=self.student)
        self.assertEqual(elog.streak_progress, 0, "Streak progress should be 0%")
        self.assertFalse(elog.struggling, "Student is not struggling.")
        self.assertEqual(elog.attempts, 1, "Student should have 1 attempt.")
        self.assertFalse(elog.complete, "Student should not have completed the exercise.")
        self.assertEqual(elog.attempts_before_completion, None, "Student should not have a value for attempts_before_completion.")



    def test_exercise_mastery(self):
        """
        Answer an exercise 10 times correctly; verify mastery message
        """
        for ai in range(10):
            numbers = self.browser.find_elements_by_class_name('mn')[:-1] # last one is to be blank
            answer = sum(int(num.text) for num in numbers)
            points = self.browser_submit_answer(answer)
            expected_points = (ai+1)*10
            self.assertEqual(points, expected_points, "point update is wrong: %d != %d" % (points, expected_points))
            if ai < 9:
                self.browser_check_django_message(num_messages=0)  # make sure no messages
            else:
                self.browser_check_django_message(message_type="success", contains="You have mastered this exercise!")
            self.browser_send_keys(Keys.RETURN)  # move on to next question.

        # Now test the models
        elog = ExerciseLog.objects.get(exercise_id=self.EXERCISE_SLUG, user=self.student)
        self.assertEqual(elog.streak_progress, 100, "Streak progress should be 100%")
        self.assertFalse(elog.struggling, "Student is not struggling.")
        self.assertEqual(elog.attempts, 10, "Student should have 10 attempts.")
        self.assertTrue(elog.complete, "Student should have completed the exercise.")
        self.assertEqual(elog.attempts_before_completion, 10, "Student should have 10 attempts for completion.")



class ExerciseDataStructureTest(KALiteDistributedWithFacilityBrowserTestCase):
    """Tests if the exercise data structure is correctly initialized.

    The test is run over all urls.

    # TODO(ruimalheiro) Check for any JS error.
    """
    def setUp(self):
        super(ExerciseDataStructureTest, self).setUp()
        self.driver = WebDriver()

    def test_get_exercise_data_structure(self):
        for url in get_exercise_paths():
            settings.LOG.debug("Testing url : " + url)
            try:
                self.driver.get(self.live_server_url + url)
                #self.driver.execute_script("return (exerciseData && true);")
                self.assertEqual(False, self.driver.execute_script("return document.body.hasAttribute('JSerror');"))
            except WebDriverException:
                self.driver.close()
                self.assertTrue(False, "Failed to initialize exerciseData in url: " + url)
        self.driver.close()


class MainEmptyFormSubmitCaseTest(KALiteDistributedWithFacilityBrowserTestCase):
    """
    Submit forms with no values, make sure there are no errors.
    
    Note: these are functions on securesync, but 
    """

    def test_login_form(self):
        self.empty_form_test(url=self.reverse("login"), submission_element_id="id_username")

    def test_add_student_form(self):
        self.empty_form_test(url=self.reverse("add_facility_student"), submission_element_id="id_username")

    def test_add_teacher_form(self):
        self.empty_form_test(url=self.reverse("add_facility_teacher"), submission_element_id="id_username")

    def test_add_group_form(self):
        self.browser_login_admin()
        self.empty_form_test(url=self.reverse("add_group"), submission_element_id="id_name")<|MERGE_RESOLUTION|>--- conflicted
+++ resolved
@@ -22,11 +22,10 @@
 from utils.general import isnumeric
 from utils.testing.browser import BrowserTestCase
 from utils.testing.decorators import distributed_server_test
-<<<<<<< HEAD
+
 from utils.exercises import get_exercise_paths
 from selenium.webdriver.firefox.webdriver import WebDriver
-=======
->>>>>>> 8280b932
+
 
 class KALiteDistributedBrowserTestCase(BrowserTestCase):
     """Base class for main server test cases.
