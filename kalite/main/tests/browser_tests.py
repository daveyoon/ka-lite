"""
These use a web-browser, along selenium, to simulate user actions.
"""

import re
import time
import unittest
from selenium import webdriver
from selenium.common.exceptions import NoSuchElementException
from selenium.webdriver.common.keys import Keys
from selenium.webdriver.support import expected_conditions, ui

from django.test import TestCase
from django.core.urlresolvers import reverse

import settings
from main.models import ExerciseLog
from main.topicdata import NODE_CACHE
from securesync.models import Facility, FacilityGroup, FacilityUser
from settings import LOG as logging
from shared.testing.browser import BrowserTestCase
from shared.testing.decorators import distributed_server_test
from utils.django_utils import call_command_with_output
from utils.general import isnumeric

<<<<<<< HEAD
from utils.exercises import get_exercise_paths
from selenium.webdriver.firefox.webdriver import WebDriver
from settings import LOG as logging


=======

@distributed_server_test
>>>>>>> de823d4f
class KALiteDistributedBrowserTestCase(BrowserTestCase):
    """Base class for main server test cases.
    They will have different functions in here, for sure.
    """
    
    default_username = "test_student"
    default_password = "socrates"
    default_facility_name = "middle of nowhere"
    
    
    def create_student(self, username=default_username, password=default_password, facility_name=default_facility_name):
        facilities = Facility.objects.filter(name=facility_name)
        facility = facilities[0] if facilities else self.create_facility()
        student = FacilityUser(username=username, facility=facility)
        student.set_password(raw_password=password)
        student.save()

        return student

    def create_facility(self, facility_name=default_facility_name):
        if Facility.objects.filter(name=facility_name):
            logging.debug("Creating duplicate facility: %s" % facility_name)
        facility = Facility(name=facility_name)
        facility.save()
        return facility

    def browser_register_user(self, username, password, first_name="firstname", last_name="lastname", facility_name=None, stay_logged_in=False, expect_success=True):
        """Tests that a user can register"""

        # Expected results vary based on whether a user is logged in or not.
        if not stay_logged_in:
            self.browser_logout_user()

        register_url = self.reverse("add_facility_student")
        self.browse_to(register_url) # Load page
        self.assertIn("Sign up", self.browser.title, "Register page title %s") # this depends on who is logged in.

        # Part 1: REGISTER
        if facility_name and self.browser.find_element_by_id("id_facility").is_displayed():
            self.browser_activate_element("id_facility")
            self.browser_send_keys(facility_name)
        self.browser_activate_element(id="id_username") # explicitly set the focus, to start
        self.browser_form_fill(username) # first name
        self.browser_form_fill(first_name) # first name
        self.browser_form_fill(last_name) # last name
        self.browser_form_fill(password) #password
        self.browser_form_fill(password) #password (again)
        self.browser_send_keys(Keys.RETURN)

        # Make sure that the page changed to the admin homepage
        if expect_success:
            self.assertTrue(self.wait_for_page_change(register_url), "RETURN causes page to change")
            self.assertIn(reverse("login"), self.browser.current_url, "Register browses to login page" )
            #self.browser_check_django_message(message_type="success", contains="You successfully registered.")
            # uncomment message check when that code gets checked in

    def browser_login_user(self, username, password, facility_name=None, expect_success=True):
        """
        Tests that an existing admin user can log in.
        """

        login_url = self.reverse("login")
        self.browse_to(login_url) # Load page
        self.assertIn("Log in", self.browser.title, "Login page title")

        # Focus should be on username, password and submit
        #   should be accessible through keyboard only.
        if facility_name and self.browser.find_element_by_id("id_facility").is_displayed():
            self.browser_activate_element("id_facility")
            self.browser_send_keys(facility_name)

        self.browser.find_element_by_id("id_username").clear() # clear any data
        self.browser.find_element_by_id("id_username").click() # explicitly set the focus, to start
        self.browser_form_fill(username)
        self.browser_form_fill(password)
        self.browser_send_keys(Keys.RETURN)

        # Make sure that the page changed to the admin homepage
        if expect_success:
            self.assertTrue(self.wait_for_page_change(login_url), "RETURN causes page to change")
            time.sleep(0.5)  # allow async status to update
            self.assertTrue(self.browser_is_logged_in(username), "make sure %s is logged in." % username)


    def browser_login_admin(self, username=None, password=None, expect_success=True):
        if username is None:
            username = self.admin_user.username
        if password is None:
            password = self.admin_pass

        self.browser_login_user(username=username, password=password, expect_success=expect_success)
        if expect_success:
            self.assertIn(reverse("easy_admin"), self.browser.current_url, "Login browses to easy_admin page" )

    def browser_login_teacher(self, username, password, facility_name=None, expect_success=True):
        self.browser_login_user(username=username, password=password, facility_name=facility_name, expect_success=expect_success)
        if expect_success:
            self.assertIn(reverse("coach_reports"), self.browser.current_url, "Login browses to coach reports page" )
            self.browser_check_django_message("success", contains="You've been logged in!")
    
    def browser_login_student(self, username, password, facility_name=None, expect_success=True):
        self.browser_login_user(username=username, password=password, facility_name=facility_name, expect_success=expect_success)
        time.sleep(self.max_wait_time/10) # allow time for async messages to load
        if expect_success:
            self.assertIn(reverse("homepage"), self.browser.current_url, "Login browses to homepage" )
            self.browser_check_django_message("success", contains="You've been logged in!")
    
    def browser_logout_user(self):
        if self.browser_is_logged_in():
            # Since logout redirects to the homepage, browse_to will fail (with no good way to avoid).
            #   so be smarter in that case.
            if self.reverse("homepage") in self.browser.current_url:
                self.browser.get(self.reverse("logout"))
            else:
                self.browse_to(self.reverse("logout"))
            self.assertIn(reverse("homepage"), self.browser.current_url, "Logout browses to homepage" )
            self.assertFalse(self.browser_is_logged_in(), "Make sure that user is no longer logged in.")

    def browser_is_logged_in(self, expected_username=None):
        # Two ways to be logged in:
        # 1. Student: #logged-in-name is username
        # 2. Admin: #logout contains username
        try:
            logged_in_name_text = self.browser.find_element_by_id("logged-in-name").text.strip()
            logout_text = self.browser.find_element_by_id("nav_logout").text.strip()
        except NoSuchElementException:
            # We're on an unrecognized webpage
            return False

        username_text = logged_in_name_text or logout_text[0:-len(" (LOGOUT)")]

        # Just checking to see if ANYBODY is logged in
        if not expected_username:
            return username_text != ""
        # Checking to see if Django user, or user with missing names is logged in
        #   (then username displays)
        elif username_text.lower() == expected_username.lower():
            return True
        # Checking to see if a FacilityUser with a filled-in-name is logged in
        else:
            user_obj = FacilityUser.objects.filter(username=expected_username)
            if user_obj.count() != 0:  # couldn't find the user, they can't be logged in
                return username_text.lower() == user_obj[0].get_name().lower()

            user_obj = FacilityUser.objects.filter(username__iexact=expected_username)
            if user_obj.count() != 0:  # couldn't find the user, they can't be logged in
                return username_text.lower() == user_obj[0].get_name().lower()
            else:
                assert username_text == "", "Impossible for anybody to be logged in."


class KALiteDistributedWithFacilityBrowserTestCase(KALiteDistributedBrowserTestCase):
    """
    Same thing, but do the setup steps to register a facility.
    """
    facility_name = 'middle of nowhere'

    def setUp(self):
        """Add a facility, so users can begin registering / logging in immediately."""
        super(KALiteDistributedWithFacilityBrowserTestCase,self).setUp() # sets up admin, etc
        self.facility = self.create_facility(facility_name=self.facility_name)


@distributed_server_test
class TestAddFacility(KALiteDistributedBrowserTestCase):
    """
    Test webpage for adding a facility
    """

    def test_browser_add_facility(self, facility_name="My Test Facility"):
        """Add a facility"""

        # Login as admin
        self.browser_login_admin()

        # Add the facility
        add_facility_url = self.reverse("add_facility", kwargs={"id": "new"})
        self.browse_to(add_facility_url)

        self.browser_activate_element(id="id_name") # explicitly set the focus, to start
        self.browser_send_keys(facility_name)
        self.browser.find_elements_by_class_name("submit")[0].click()
        self.wait_for_page_change(add_facility_url)

        self.browser_check_django_message(message_type="success", contains="has been successfully saved!")


@distributed_server_test
class DeviceUnregisteredTest(KALiteDistributedBrowserTestCase):
    """Validate all the steps of registering a device.

    Currently, only testing that the device is not registered works.
    """

    def test_device_unregistered(self):
        """
        Tests that a device is initially unregistered, and that it can
        be registered through automatic means.
        """
        home_url = self.reverse("homepage")

        # First, get the homepage without any automated information.
        self.browser.get(home_url) # Load page
        self.browser_check_django_message(message_type="warning", contains="complete the setup.")
        self.assertFalse(self.browser_is_logged_in(), "Not (yet) logged in")

        # Now, log in as admin
        self.browser_login_admin()


@distributed_server_test
class UserRegistrationCaseTest(KALiteDistributedWithFacilityBrowserTestCase):
    username   = "user1"
    password   = "password"

    def test_register_login_exact(self):
        """Tests that a user can login with the exact same email address as registered"""

        # Register user in one case
        self.browser_register_user(username=self.username.lower(), password=self.password)

        # Login in the same case
        self.browser_login_student(username=self.username.lower(), password=self.password)
        self.browser_logout_user()


    def test_login_mixed(self):
        """Tests that a user can login with the uppercased version of the email address that was registered"""

        # Register user in one case
        self.browser_register_user(username=self.username.lower(), password=self.password)

        # Login in the same case
        self.browser_login_student(username=self.username.upper(), password=self.password)
        self.browser_logout_user()


    def test_register_mixed(self):
        """Tests that a user cannot re-register with the uppercased version of an email address that was registered"""

        # Register user in one case
        self.browser_register_user(username=self.username.lower(), password=self.password)

        # Try to register again in a different case
        self.browser_register_user(username=self.username.upper(), password=self.password, expect_success=False)

        text_box = self.browser.find_element_by_id("id_username") # form element
        error    = text_box.parent.find_elements_by_class_name("errorlist")[-1]
        self.assertIn("A user with this username at this facility already exists.", error.text, "Check 'username is taken' error.")


    def test_login_two_users_different_cases(self):
        """Tests that a user cannot re-register with the uppercased version of an email address that was registered"""

        user1_uname = self.username.lower()
        user2_uname = "a"+self.username.lower()
        user1_password = self.password
        user2_password = "a"+self.password
        user1_fname = "User1"
        user2_fname = "User2"

        # Register & activate two users with different usernames / emails
        self.browser_register_user(username=user1_uname, password=user1_password, first_name=user1_fname)
        self.browser_login_student(username=user1_uname, password=user1_password)
        self.browser_logout_user()

        self.browser_register_user(username=user2_uname, password=user2_password, first_name=user2_fname)
        self.browser_login_student(username=user2_uname, password=user2_password)
        self.browser_logout_user()

        # Change the second user to be a case-different version of the first user
        user2 = FacilityUser.objects.get(username=user2_uname)
        user2_uname = user1_uname.upper()
        user2.username = user2_uname
        user2.email = user2_uname
        user2.save()

        # First, make sure that user 1 can only log in with user 1's email/password
        self.browser_login_student(username=user1_uname, password=user1_password) # succeeds
        self.browser_logout_user()
        self.browser_login_student(username=user2_uname, password=user1_password, expect_success=False) # fails
        self.browser_check_django_message("error", contains="There was an error logging you in.")

        # Now, check the same in the opposite direction.
        self.browser_login_student(username=user2_uname, password=user2_password) # succeeds
        self.browser_logout_user()

        self.browser_login_student(username=user1_uname, password=user2_password, expect_success=False) # fails
        self.browser_check_django_message("error", contains="There was an error logging you in.")


@distributed_server_test
class StudentExerciseTest(KALiteDistributedWithFacilityBrowserTestCase):
    """
    Test exercises.
    """
    student_username = 'test_student'
    student_password =  'socrates'
    EXERCISE_SLUG = 'addition_1'

    def setUp(self):
        """
        Create a student, log the student in, and go to the exercise page.
        """
        super(StudentExerciseTest, self).setUp()
        self.student = self.create_student(facility_name=self.facility_name)
        self.browser_login_student(self.student_username, self.student_password, facility_name=self.facility_name)

        self.browse_to(self.live_server_url + NODE_CACHE["Exercise"][self.EXERCISE_SLUG]["paths"][0])
        self.browser_check_django_message(num_messages=0)  # make sure no messages

    def browser_get_current_points(self):
        """
        Check the total points a student has accumulated, from an exercise page.
        """
        return self.browser.find_element_by_css_selector('#totalpoints').text

    def browser_submit_answer(self, answer):
        """
        From an exercise page, insert an answer into the text box and submit.
        """
        self.browser.find_element_by_css_selector('#solutionarea input[type=text]').click()
        self.browser_send_keys(str(answer))
        self.browser_send_keys(Keys.RETURN)

        # Convert points to a number, when appropriate
        time.sleep(0.25)
        points = self.browser_get_current_points()
        return float(points) if isnumeric(points) else points

    def test_question_correct_points_are_added(self):
        """
        Answer an exercise correctly
        """
        numbers = self.browser.find_elements_by_class_name('mn')[:-1] # last one is to be blank
        answer = sum(int(num.text) for num in numbers)
        points = self.browser_submit_answer(answer)
        self.assertTrue(10 <= points <= 20, "point update is wrong: {}. Should be 10 <= points <= 20".format(points))
        self.browser_check_django_message(num_messages=0)  # make sure no messages

        elog = ExerciseLog.objects.get(exercise_id=self.EXERCISE_SLUG, user=self.student)
        self.assertEqual(elog.streak_progress, 10, "Streak progress should be 10%")
        self.assertFalse(elog.struggling, "Student is not struggling.")
        self.assertEqual(elog.attempts, 1, "Student should have 1 attempt.")
        self.assertFalse(elog.complete, "Student should not have completed the exercise.")
        self.assertEqual(elog.attempts_before_completion, None, "Student should not have a value for attempts_before_completion.")

    def test_question_incorrect_no_points_are_added(self):
        """
        Answer an exercise incorrectly.
        """
        points = self.browser_submit_answer('this is a wrong answer')
        self.assertEqual(points, "", "points text should be empty")
        self.browser_check_django_message(num_messages=0)  # make sure no messages

        elog = ExerciseLog.objects.get(exercise_id=self.EXERCISE_SLUG, user=self.student)
        self.assertEqual(elog.streak_progress, 0, "Streak progress should be 0%")
        self.assertFalse(elog.struggling, "Student is not struggling.")
        self.assertEqual(elog.attempts, 1, "Student should have 1 attempt.")
        self.assertFalse(elog.complete, "Student should not have completed the exercise.")
        self.assertEqual(elog.attempts_before_completion, None, "Student should not have a value for attempts_before_completion.")

    def test_exercise_mastery(self):
        """
        Answer an exercise 10 times correctly; verify mastery message
        """
        points = 0
        for ai in range(10):
            numbers = self.browser.find_elements_by_class_name('mn')[:-1] # last one is to be blank
            answer = sum(int(num.text) for num in numbers)
            expected_min_points = points + 10
            expected_max_points = points + 20
            points = self.browser_submit_answer(answer)
            self.assertGreaterEqual(points, expected_min_points, "Too few points were given: %d < %d" % (points, expected_min_points))
            self.assertLessEqual(points, expected_max_points, "Too many points were given: %d > %d" % (points, expected_max_points))
            if ai < 9:
                self.browser_check_django_message(num_messages=0)  # make sure no messages
            else:
                self.browser_check_django_message(message_type="success", contains="You have mastered this exercise!")
            self.browser_send_keys(Keys.RETURN)  # move on to next question.

        # Now test the models
        elog = ExerciseLog.objects.get(exercise_id=self.EXERCISE_SLUG, user=self.student)
        self.assertEqual(elog.streak_progress, 100, "Streak progress should be 100%")
        self.assertFalse(elog.struggling, "Student is not struggling.")
        self.assertEqual(elog.attempts, 10, "Student should have 10 attempts.")
        self.assertTrue(elog.complete, "Student should have completed the exercise.")
        self.assertEqual(elog.attempts_before_completion, 10, "Student should have 10 attempts for completion.")


<<<<<<< HEAD

class LoadExerciseTest(KALiteDistributedWithFacilityBrowserTestCase):
    """Tests if the exercise is loaded without any JS error.

    The test is run over all urls and check for any JS error.
    """
    def setUp(self):
        super(LoadExerciseTest, self).setUp()
        self.student = self.create_student()
        self.browser_login_student(self.student_username, self.student_password)
        self.driver = WebDriver()

    @unittest.skipIf(settings.FAST_TESTS_ONLY, "Skipping slow test")
    def test_get_exercise_load_status(self):
        for path in get_exercise_paths():
            logging.debug("Testing path : " + path)
            self.driver.get(self.live_server_url + path)
            error_list = self.driver.execute_script("return window.js_errors;")
            if error_list:
                logging.debug("Found JS error(s) while loading path: " + path)
                logging.debug("JS errors reported:")
                for e in error_list:
                    logging.debug(e)    
            self.assertFalse(error_list)
        self.driver.close()


=======
@distributed_server_test
>>>>>>> de823d4f
class MainEmptyFormSubmitCaseTest(KALiteDistributedWithFacilityBrowserTestCase):
    """
    Submit forms with no values, make sure there are no errors.

    Note: these are functions on securesync, but
    """

    def test_login_form(self):
        self.empty_form_test(url=self.reverse("login"), submission_element_id="id_username")

    def test_add_student_form(self):
        self.empty_form_test(url=self.reverse("add_facility_student"), submission_element_id="id_username")

    def test_add_teacher_form(self):
        self.empty_form_test(url=self.reverse("add_facility_teacher"), submission_element_id="id_username")

    def test_add_group_form(self):
        self.browser_login_admin()
        self.empty_form_test(url=self.reverse("add_group"), submission_element_id="id_name")<|MERGE_RESOLUTION|>--- conflicted
+++ resolved
@@ -9,6 +9,7 @@
 from selenium.common.exceptions import NoSuchElementException
 from selenium.webdriver.common.keys import Keys
 from selenium.webdriver.support import expected_conditions, ui
+from selenium.webdriver.firefox.webdriver import WebDriver
 
 from django.test import TestCase
 from django.core.urlresolvers import reverse
@@ -22,17 +23,10 @@
 from shared.testing.decorators import distributed_server_test
 from utils.django_utils import call_command_with_output
 from utils.general import isnumeric
-
-<<<<<<< HEAD
-from utils.exercises import get_exercise_paths
-from selenium.webdriver.firefox.webdriver import WebDriver
-from settings import LOG as logging
-
-
-=======
-
-@distributed_server_test
->>>>>>> de823d4f
+from utils.topic_tools import get_exercise_paths
+
+
+@distributed_server_test
 class KALiteDistributedBrowserTestCase(BrowserTestCase):
     """Base class for main server test cases.
     They will have different functions in here, for sure.
@@ -423,37 +417,35 @@
         self.assertEqual(elog.attempts_before_completion, 10, "Student should have 10 attempts for completion.")
 
 
-<<<<<<< HEAD
-
+@unittest.skipIf(settings.FAST_TESTS_ONLY, "Skipping slow test")
+@distributed_server_test
 class LoadExerciseTest(KALiteDistributedWithFacilityBrowserTestCase):
     """Tests if the exercise is loaded without any JS error.
 
     The test is run over all urls and check for any JS error.
     """
+    student_username = 'test_student'
+    student_password =  'socrates'
+
     def setUp(self):
         super(LoadExerciseTest, self).setUp()
         self.student = self.create_student()
         self.browser_login_student(self.student_username, self.student_password)
-        self.driver = WebDriver()
-
-    @unittest.skipIf(settings.FAST_TESTS_ONLY, "Skipping slow test")
+
     def test_get_exercise_load_status(self):
         for path in get_exercise_paths():
             logging.debug("Testing path : " + path)
-            self.driver.get(self.live_server_url + path)
-            error_list = self.driver.execute_script("return window.js_errors;")
+            self.browser.get(self.live_server_url + path)
+            error_list = self.browser.execute_script("return window.js_errors;")
             if error_list:
                 logging.debug("Found JS error(s) while loading path: " + path)
                 logging.debug("JS errors reported:")
                 for e in error_list:
                     logging.debug(e)    
             self.assertFalse(error_list)
-        self.driver.close()
-
-
-=======
-@distributed_server_test
->>>>>>> de823d4f
+
+
+@distributed_server_test
 class MainEmptyFormSubmitCaseTest(KALiteDistributedWithFacilityBrowserTestCase):
     """
     Submit forms with no values, make sure there are no errors.
