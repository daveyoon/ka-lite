--- conflicted
+++ resolved
@@ -1,14 +1,9 @@
 from django.conf.urls.defaults import patterns, url
 from django.http import HttpResponse
 
-<<<<<<< HEAD
-# Note that these patterns are all under /api/, 
-# due to the way they've been included into kalite/urls.py
-=======
 
 # Note that these patterns are all under /api/, 
 # due to the way they've been included into main/urls.py
->>>>>>> 30422d73
 urlpatterns = patterns('main.api_views',
 
     # toss out any requests made to actual KA site urls
