--- conflicted
+++ resolved
@@ -29,14 +29,5 @@
     url(r'^move_to_group$', 'move_to_group'),
     url(r'^delete_users$', 'delete_users'),
     
-<<<<<<< HEAD
-)
-
-if settings.USE_MPLAYER:
-    urlpatterns += patterns('main.api_views',
-        url(r'^launch_mplayer$', 'launch_mplayer', {}, 'launch_mplayer'),
-    )
-=======
     url(r'^launch_mplayer$', 'launch_mplayer', {}, 'launch_mplayer'),
-)
->>>>>>> 9c6ce53a
+)