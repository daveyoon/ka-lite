import sys
import time
from optparse import make_option
<<<<<<< HEAD
=======

from django.core.management.base import BaseCommand, CommandError
>>>>>>> 31ed5142

import settings
from main.models import VideoFile
from shared import caching
<<<<<<< HEAD
from updates.utils import UpdatesDynamicCommand
from utils.jobs import force_job
from utils.topic_tools import get_video_by_youtube_id
=======
from shared.jobs import force_job
>>>>>>> 31ed5142
from utils.videos import download_video, DownloadCancelled


def download_progress_callback(self, videofile):
    def inner_fn(percent):
        video = VideoFile.objects.get(pk=videofile.pk)

        if video.cancel_download == True:
            self.stdout.write("Download Cancelled!\n")
            
            # Update video info
            video.percent_complete = 0
            video.flagged_for_download = False
            video.download_in_progress = False
            video.save()

            # Progress info will be updated when this exception is caught.
            raise DownloadCancelled()

        elif (percent - video.percent_complete) >= 1 or percent == 100:

            # Update to output (saved in chronograph log, so be a bit more efficient
            if int(percent) % 5 == 0 or percent == 100:
                self.stdout.write("%d\n" % percent)

            # Update video data in the database
            if percent == 100:
                video.flagged_for_download = False
                video.download_in_progress = False
            video.percent_complete = percent
            video.save()

            # update progress data
            video_node = get_video_by_youtube_id(video.youtube_id)
            video_title = video_node["title"] if video_node else video.youtube_id
            self.update_stage(stage_name=video.youtube_id, stage_percent=percent/100., notes="Downloading '%s'" % video_title)

    return inner_fn
            

class Command(UpdatesDynamicCommand):
    help = "Download all videos marked to be downloaded"

    option_list = BaseCommand.option_list + (
        make_option('-c', '--cache',
            action='store_true',
            dest='auto_cache',
            default=False,
            help='Create cached files',
            metavar="AUTO_CACHE"),
    )

    def handle(self, *args, **options):
<<<<<<< HEAD
=======

        caching_enabled = settings.CACHE_TIME != 0
        handled_video_ids = []
        
        while True: # loop until the method is aborted
            
            if VideoFile.objects.filter(download_in_progress=True).count() > 0:
                self.stderr.write("Another download is still in progress; aborting.\n")
                break
            
            videos = VideoFile.objects.filter(flagged_for_download=True, download_in_progress=False)
            if videos.count() == 0:
                self.stdout.write("Nothing to download; aborting.\n")
                break
>>>>>>> 31ed5142

        caching_enabled = settings.CACHE_TIME != 0
        handled_video_ids = []  # stored to deal with caching
        failed_video_ids = []  # stored to avoid requerying failures.
        try:
            while True: # loop until the method is aborted
            
                if VideoFile.objects.filter(download_in_progress=True).count() > 0:
                    self.stderr.write("Another download is still in progress; aborting.\n")
                    break
            
                # Grab any video that hasn't been tried yet
                videos = VideoFile.objects.filter(flagged_for_download=True, download_in_progress=False).exclude(youtube_id__in=failed_video_ids)
                if videos.count() == 0:
                    self.stdout.write("Nothing to download; aborting.\n")
                    break

                # Grab a video as OURS to handle, set fields to indicate to others that we're on it!
                # Update the video logging
                video = videos[0]
                video.download_in_progress = True
                video.percent_complete = 0
                video.save()
<<<<<<< HEAD
                self.stdout.write("Downloading video '%s'...\n" % video.youtube_id)

                # Update the progress logging
                self.set_stages(num_stages=videos.count() + len(handled_video_ids) + 1)  # add one for the currently handed video
                if not self.started():
                    self.stdout.write("Downloading video '%s'...\n" % video.youtube_id)
                    self.start(stage_name=video.youtube_id)

                # Initiate the download process
                try:
                    download_video(video.youtube_id, callback=download_progress_callback(self, video))
                    handled_video_ids.append(video.youtube_id)
                    self.stdout.write("Download is complete!\n")
                except Exception as e:
                    # On error, report the error, mark the video as not downloaded,
                    #   and allow the loop to try other videos.
                    self.stderr.write("Error in downloading %s: %s\n" % (video.youtube_id, e))
                    video.download_in_progress = False
                    video.save()
                    # Rather than getting stuck on one video, continue to the next video.
                    failed_video_ids.append(video.youtube_id)
                    continue

                # Expire, but don't regenerate until the very end, for efficiency.
                if caching_enabled:
                    caching.invalidate_all_pages_related_to_video(video_id=video.youtube_id)

        except Exception as e:
            sys.stderr.write("Error: %s\n" % e)
            self.cancel()

        # This can take a long time, without any further update, so ... best to avoid.
        if options["auto_cache"] and caching_enabled and handled_video_ids:
            caching.regenerate_all_pages_related_to_videos(video_ids=handled_video_ids)

        # Update
        self.complete()
=======
                force_job("videodownload", "Download Videos")  # infinite recursive call? :(
                break
            
            handled_video_ids.append(video.youtube_id)
            
            # Expire, but don't regenerate until the very end, for efficiency.
            if caching_enabled:
                caching.invalidate_all_pages_related_to_video(video_id=video.youtube_id)

        if options["auto_cache"] and caching_enabled and handled_video_ids:
            caching.regenerate_all_pages_related_to_videos(video_ids=handled_video_ids)
>>>>>>> 31ed5142
<|MERGE_RESOLUTION|>--- conflicted
+++ resolved
@@ -1,27 +1,31 @@
 import sys
 import time
+from functools import partial
 from optparse import make_option
-<<<<<<< HEAD
-=======
-
-from django.core.management.base import BaseCommand, CommandError
->>>>>>> 31ed5142
 
 import settings
 from main.models import VideoFile
 from shared import caching
-<<<<<<< HEAD
+from shared.jobs import force_job
 from updates.utils import UpdatesDynamicCommand
-from utils.jobs import force_job
 from utils.topic_tools import get_video_by_youtube_id
-=======
-from shared.jobs import force_job
->>>>>>> 31ed5142
 from utils.videos import download_video, DownloadCancelled
 
 
-def download_progress_callback(self, videofile):
-    def inner_fn(percent):
+class Command(UpdatesDynamicCommand):
+    help = "Download all videos marked to be downloaded"
+
+    option_list = UpdatesDynamicCommand.option_list + (
+        make_option('-c', '--cache',
+            action='store_true',
+            dest='auto_cache',
+            default=False,
+            help='Create cached files',
+            metavar="AUTO_CACHE"),
+    )
+
+
+    def download_progress_callback(self, videofile, percent):
         video = VideoFile.objects.get(pk=videofile.pk)
 
         if video.cancel_download == True:
@@ -54,46 +58,14 @@
             video_title = video_node["title"] if video_node else video.youtube_id
             self.update_stage(stage_name=video.youtube_id, stage_percent=percent/100., notes="Downloading '%s'" % video_title)
 
-    return inner_fn
-            
-
-class Command(UpdatesDynamicCommand):
-    help = "Download all videos marked to be downloaded"
-
-    option_list = BaseCommand.option_list + (
-        make_option('-c', '--cache',
-            action='store_true',
-            dest='auto_cache',
-            default=False,
-            help='Create cached files',
-            metavar="AUTO_CACHE"),
-    )
 
     def handle(self, *args, **options):
-<<<<<<< HEAD
-=======
-
-        caching_enabled = settings.CACHE_TIME != 0
-        handled_video_ids = []
-        
-        while True: # loop until the method is aborted
-            
-            if VideoFile.objects.filter(download_in_progress=True).count() > 0:
-                self.stderr.write("Another download is still in progress; aborting.\n")
-                break
-            
-            videos = VideoFile.objects.filter(flagged_for_download=True, download_in_progress=False)
-            if videos.count() == 0:
-                self.stdout.write("Nothing to download; aborting.\n")
-                break
->>>>>>> 31ed5142
 
         caching_enabled = settings.CACHE_TIME != 0
         handled_video_ids = []  # stored to deal with caching
         failed_video_ids = []  # stored to avoid requerying failures.
         try:
             while True: # loop until the method is aborted
-            
                 if VideoFile.objects.filter(download_in_progress=True).count() > 0:
                     self.stderr.write("Another download is still in progress; aborting.\n")
                     break
@@ -110,7 +82,6 @@
                 video.download_in_progress = True
                 video.percent_complete = 0
                 video.save()
-<<<<<<< HEAD
                 self.stdout.write("Downloading video '%s'...\n" % video.youtube_id)
 
                 # Update the progress logging
@@ -121,7 +92,7 @@
 
                 # Initiate the download process
                 try:
-                    download_video(video.youtube_id, callback=download_progress_callback(self, video))
+                    download_video(video.youtube_id, callback=partial(self.download_progress_callback, video))
                     handled_video_ids.append(video.youtube_id)
                     self.stdout.write("Download is complete!\n")
                 except Exception as e:
@@ -147,17 +118,4 @@
             caching.regenerate_all_pages_related_to_videos(video_ids=handled_video_ids)
 
         # Update
-        self.complete()
-=======
-                force_job("videodownload", "Download Videos")  # infinite recursive call? :(
-                break
-            
-            handled_video_ids.append(video.youtube_id)
-            
-            # Expire, but don't regenerate until the very end, for efficiency.
-            if caching_enabled:
-                caching.invalidate_all_pages_related_to_video(video_id=video.youtube_id)
-
-        if options["auto_cache"] and caching_enabled and handled_video_ids:
-            caching.regenerate_all_pages_related_to_videos(video_ids=handled_video_ids)
->>>>>>> 31ed5142
+        self.complete()