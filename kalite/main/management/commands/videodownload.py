--- conflicted
+++ resolved
@@ -1,23 +1,13 @@
 import time
-<<<<<<< HEAD
-=======
 from optparse import make_option
->>>>>>> eb5b0bc6
 
 from django.core.management.base import BaseCommand, CommandError
 
 import settings
-<<<<<<< HEAD
-from kalite.main.models import VideoFile
-from kalite.utils.videos import download_video, DownloadCancelled
-from utils.jobs import force_job
-from utils import caching
-=======
 from main.models import VideoFile
 from shared import caching
 from utils.jobs import force_job
 from utils.videos import download_video, DownloadCancelled
->>>>>>> eb5b0bc6
 
 
 def download_progress_callback(self, videofile):
@@ -57,8 +47,6 @@
         caching_enabled = settings.CACHE_TIME != 0
         handled_video_ids = []
         
-        handled_video_ids = []
-        
         while True: # loop until the method is aborted
             
             if VideoFile.objects.filter(download_in_progress=True).count() > 0:
@@ -90,28 +78,14 @@
                 self.stderr.write("Error in downloading: %s\n" % e)
                 video.download_in_progress = False
                 video.save()
-<<<<<<< HEAD
-                force_job("videodownload", "Download Videos") # infinite recursive call? :(
-=======
                 force_job("videodownload", "Download Videos")  # infinite recursive call? :(
->>>>>>> eb5b0bc6
                 break
             
             handled_video_ids.append(video.youtube_id)
             
             # Expire, but don't regenerate until the very end, for efficiency.
-<<<<<<< HEAD
-            if hasattr(settings, "CACHES"):
-                caching.invalidate_cached_topic_hierarchy(video_id=video.youtube_id)
-    
-        # Regenerate all pages, efficiently
-        if hasattr(settings, "CACHES"):
-            caching.regenerate_cached_topic_hierarchies(handled_video_ids)
-        
-=======
             if caching_enabled:
                 caching.invalidate_all_pages_related_to_video(video_id=video.youtube_id)
 
         if options["auto_cache"] and caching_enabled and handled_video_ids:
-            caching.regenerate_all_pages_related_to_videos(video_ids=handled_video_ids)
->>>>>>> eb5b0bc6
+            caching.regenerate_all_pages_related_to_videos(video_ids=handled_video_ids)