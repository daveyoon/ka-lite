--- conflicted
+++ resolved
@@ -1,12 +1,7 @@
-<<<<<<< HEAD
-import time, glob
-from annoying.functions import get_object_or_None
-=======
 import glob
 import time
 from annoying.functions import get_object_or_None
 from optparse import make_option
->>>>>>> eb5b0bc6
 
 from django.core.management.base import BaseCommand, CommandError
 
@@ -14,11 +9,7 @@
 from main.models import VideoFile
 from shared import caching
 from utils.general import break_into_chunks
-<<<<<<< HEAD
-from utils import caching
-=======
 from utils.videos import download_video
->>>>>>> eb5b0bc6
 
 
 class Command(BaseCommand):
@@ -34,23 +25,13 @@
     )
 
     def handle(self, *args, **options):
-<<<<<<< HEAD
-        touched_video_ids = []
-        
-=======
         caching_enabled = (settings.CACHE_TIME != 0)
         touched_video_ids = []
 
->>>>>>> eb5b0bc6
         # delete VideoFile objects that are not marked as in progress, but are neither 0% nor 100% done; they're broken
         video_files_to_delete = VideoFile.objects.filter(download_in_progress=False, percent_complete__gt=0, percent_complete__lt=100)
         youtube_ids_to_delete = [d["youtube_id"] for d in video_files_to_delete.values("youtube_id")]
         video_files_to_delete.delete()
-<<<<<<< HEAD
-        for youtube_id in youtube_ids_to_delete:
-            caching.invalidate_cached_video_page(video_id=youtube_id)
-            touched_video_ids.append(youtube_id)
-=======
 
         if caching_enabled:
             for youtube_id in youtube_ids_to_delete:
@@ -58,7 +39,6 @@
                 touched_video_ids.append(youtube_id)
         if len(video_files_to_delete):
             self.stdout.write("Deleted %d VideoFile models (to mark them as not downloaded, since they were in a bad state)\n" % len(video_files_to_delete))
->>>>>>> eb5b0bc6
 
         files = glob.glob(settings.CONTENT_ROOT + "*.mp4")
         subtitle_files = glob.glob(settings.CONTENT_ROOT + "*.srt")
@@ -79,16 +59,10 @@
             video_files_needing_model_update = VideoFile.objects.filter(percent_complete=0, download_in_progress=False, youtube_id__in=chunk)
             count += video_files_needing_model_update.count()
             video_files_needing_model_update.update(percent_complete=100, flagged_for_download=False)
-<<<<<<< HEAD
-            for vf in video_files_needing_model_update:
-                caching.invalidate_cached_video_page(video_id=vf.youtube_id)
-                touched_video_ids.append(vf.youtube_id)
-=======
             if caching_enabled:
                 for vf in video_files_needing_model_update:
                     caching.invalidate_all_pages_related_to_video(video_id=vf.youtube_id)
                     touched_video_ids.append(vf.youtube_id)
->>>>>>> eb5b0bc6
         if count:
             self.stdout.write("Updated %d VideoFile models (to mark them as complete, since the files exist)\n" % count)
         
@@ -96,16 +70,10 @@
         count = len(video_ids_needing_model_creation)
         if count:
             VideoFile.objects.bulk_create([VideoFile(youtube_id=youtube_id, percent_complete=100) for youtube_id in video_ids_needing_model_creation])
-<<<<<<< HEAD
-            for vid in video_ids_needing_model_creation:
-                caching.invalidate_cached_video_page(video_id=vid)
-                touched_video_ids.append(vid)
-=======
             if caching_enabled:
                 for vid in video_ids_needing_model_creation:
                     caching.invalidate_all_pages_related_to_video(video_id=vid)
                     touched_video_ids.append(vid)
->>>>>>> eb5b0bc6
             self.stdout.write("Created %d VideoFile models (to mark them as complete, since the files exist)\n" % count)
         
         count = 0
@@ -114,16 +82,10 @@
             video_files_needing_model_deletion = VideoFile.objects.filter(youtube_id__in=chunk)
             count += video_files_needing_model_deletion.count()
             video_files_needing_model_deletion.delete()
-<<<<<<< HEAD
-            for vf in video_files_needing_model_deletion:
-                caching.invalidate_cached_video_page(video_id=vf.youtube_id)
-                touched_video_ids.append(vf.youtube_id)
-=======
             if caching_enabled:
                 for video_id in chunk:
                     caching.invalidate_all_pages_related_to_video(video_id=video_id)
                     touched_video_ids.append(video_id)
->>>>>>> eb5b0bc6
         if count:
             self.stdout.write("Deleted %d VideoFile models (because the videos didn't exist in the filesystem)\n" % count)
 
@@ -132,18 +94,6 @@
             video_files_needing_model_update = VideoFile.objects.filter(subtitle_download_in_progress=False, subtitles_downloaded=False, youtube_id__in=chunk)
             count += video_files_needing_model_update.count()
             video_files_needing_model_update.update(subtitles_downloaded=True)
-<<<<<<< HEAD
-            for vf in video_files_needing_model_update:
-                caching.invalidate_cached_video_page(video_id=vf.youtube_id)
-                touched_video_ids.append(vf.youtube_id)
-                    
-        if count:
-            self.stdout.write("Updated %d VideoFile models (marked them as having subtitles)\n" % count)
-        
-        # Regenerate all pages, efficiently
-        if hasattr(settings, "CACHES"):
-            caching.regenerate_cached_topic_hierarchies(touched_video_ids)
-=======
             if caching_enabled:
                 for vf in video_files_needing_model_update:
                     caching.invalidate_all_pages_related_to_video(video_id=vf.youtube_id)
@@ -153,5 +103,4 @@
             self.stdout.write("Updated %d VideoFile models (marked them as having subtitles)\n" % count)
 
         if options["auto_cache"] and caching_enabled and touched_video_ids:
-            caching.regenerate_all_pages_related_to_videos(video_ids=touched_video_ids)
->>>>>>> eb5b0bc6
+            caching.regenerate_all_pages_related_to_videos(video_ids=touched_video_ids)