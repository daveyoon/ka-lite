window.VideoPlayerState = {
    UNSTARTED: -1,
    ENDED: 0,
    PLAYING: 1,
    PAUSED: 2,
    BUFFERING: 3,
    VIDEO_CUED: 5
};

window.VideoPlayerModel = Backbone.Model.extend({

    REQUIRED_PERCENT_FOR_FULL_POINTS: 0.95,

    defaults: {
        percent_last_saved: 0.0,
        seconds_watched_since_save: 0.0,
        points: 0,
        possible_points: 750,
        youtube_id: "",
        player_state: VideoPlayerState.UNSTARTED,
        seconds_between_saves: 30,
        percent_between_saves: 0.1
    },

    initialize: function() {
        _.bindAll(this);

        this.pointsSaved = 0;

        this.set({
            wall_time_last_saved: new Date()
        });

        this.fetch();

    },

    fetch: function() {

        var self = this;

        doRequest("/api/get_video_logs", [this.get("youtube_id")])
            .success(function(data) {
                if (data.length === 0) {
                    return;
                }
                self.set({
                    total_seconds_watched: data[0].total_seconds_watched,
                    points: data[0].points,
                    complete: data[0].complete
                });
                self.pointsSaved = data[0].points;
            })
            .fail(function(resp) {
                communicate_api_failure(resp, "id_student_logs");
            });
    },

    save: function() {

        var self = this;

        if (this.saving) {
            return;
        }

        this.saving = true;

        this._updateSecondsWatchedSinceSave();

        var lastSavedBeforeError = this.get("wall_time_last_saved");

        data = {
            youtube_id: this.get("youtube_id"),
            seconds_watched: this.get("seconds_watched_since_save"),
            points: this.get("points")
        }

        var xhr = doRequest("/api/save_video_log", data)
            .success(function(data) {
                self.pointsSaved = data.points;
                self.saving = false;
                // Show all messages in "messages" object
                show_api_messages(data.messages, "id_student_logs");
            })
            .fail(function(resp) {
                self.set({ wall_time_last_saved: lastSavedBeforeError });
                self.saving = false;

                communicate_api_failure(resp, "id_student_logs");
            });

        this.set({
            wall_time_last_saved: new Date(),
            percent_last_saved: this.getPercentWatched(),
            seconds_watched_since_save: 0
        });

        return xhr;
    },

    getVideoPosition: function() {
        if (!this.player || !this.player.currentTime) return 0;
        return this.player.currentTime() || 0;
    },

    _updateSecondsWatchedSinceSave: function() {

        var wallTimeCurrent = new Date();
        var wallTimeDelta =
            (wallTimeCurrent - this.get("wallTimeLastPoll")) / 1000.0;
        this.set("wallTimeLastPoll", wallTimeCurrent);

        var videoPositionCurrent = this.getVideoPosition();
        var videoPositionDelta =
             videoPositionCurrent - this.get("videoPositionLastPoll");
        this.set("videoPositionLastPoll", videoPositionCurrent);

        // Estimate the playback speed by taking the ratio of delta
        // API-reported seconds to delta wall clock seconds, and clamp it
        // between [0, 2].
        var speedFactor = Math.max(0,
            Math.min(2.0, videoPositionDelta / wallTimeDelta));

        var secondsWatchedSinceLastPoll = wallTimeDelta * speedFactor;

        var seconds_watched_since_save = this.get("seconds_watched_since_save");

        if (secondsWatchedSinceLastPoll > 0) {
            seconds_watched_since_save += secondsWatchedSinceLastPoll;
            this.set("seconds_watched_since_save", seconds_watched_since_save);
        }

        return seconds_watched_since_save;

    },

    _updatePointsEstimate: function() {

        var duration = this.getDuration();
        if (duration === 0) return;

        var secondsSinceSave = this.get("seconds_watched_since_save");
        var percentSinceSave = Math.min(1.0, secondsSinceSave / duration);
        var percentTotal = percentSinceSave +
            (this.pointsSaved / this.get("possible_points"));
        if (percentTotal > this.REQUIRED_PERCENT_FOR_FULL_POINTS) {
            percentTotal = 1.0;
        }

        var estimate = Math.floor(this.get("possible_points") * percentTotal);

        this.set({ points: estimate });
    },

    /**
     * We want to save no more frequently than every certain percentage of the
     * way through the video, and no more than every certain number of seconds.
     */
    _isAutoSaveIntervalExceeded: function() {
        var secsPercent = this.getDuration() * this.get("percent_between_saves");
        var interval = Math.max(secsPercent, this.get("seconds_between_saves"));
        return this.get("seconds_watched_since_save") > interval;
    },

    updateAndSaveIfNeeded: function() {

        this._updateSecondsWatchedSinceSave();

        // Save after we hit certain intervals of video watching
        if (this._isAutoSaveIntervalExceeded()) {
            this.save();
        } else {
            // If we hit max video points for the first time, force save,
            // since showing estimate might entice user to close the browser
            // thinking they finished (and it not having actually saved).
            var percent = this.getPercentWatched();
            var last_percent = this.get("percent_last_saved");
            var threshold = this.REQUIRED_PERCENT_FOR_FULL_POINTS;
            if (last_percent < threshold && percent >= threshold) {
                this.save();
            } else {
                this._updatePointsEstimate();
            }
        }
    },

    getPercentWatched: function() {

        var duration = this.getDuration();
        if (duration === 0) return 0;

        return Math.min(1.0, this.getVideoPosition() / duration);
    },

    getDuration: function() {

        if (!this.player || !this.player.duration) {
            return 0;
        }

        var duration = this.player.duration() || this.get("duration") || 0;

        return Math.max(0, duration);
    },

    setPlayerState: function(state) {

        this._updateSecondsWatchedSinceSave();
        this._updatePointsEstimate();

        var oldState = this.get("player_state");

        // set player_state attribute on the model, so we maintain current state
        this.set({ player_state: state });

        if (state === VideoPlayerState.ENDED) {
            // save the points if the video has completed
            this.save();
        } else if (state === VideoPlayerState.PAUSED) {
            // whenever video is paused, save points, unless only 1 sec watched
            if (this.get("seconds_watched_since_save") > 1) {
                this.save();
            }
        }

    },

    whenPointsIncrease: function(callback) {
        callback = _.debounce(callback, 500);
        this.bind("change:points", function() {
            var old_points = this.previous("points");
            var points = this.get("points");
            if (points > old_points) {
                callback(points);
            }
        });
    }

});


window.VideoView = Backbone.View.extend({

    _readyDeferred: null,

    initialize: function() {

        _.bindAll(this);

        this._readyDeferred = new $.Deferred();

        this.model = new VideoPlayerModel(this.options);

        this._pointView = new PointView({model: this.model});

        var player_id = this.$("video").attr("id");

        if (player_id) { // if it's using mplayer, there won't be a player here
            this.player = this.model.player = _V_(player_id);
            this._beginIntervalUpdate();
            this._initializeEventListeners();
        }
    },

    _initializeEventListeners: function() {

        var self = this;

        this.player
            .addEvent("loadstart", function() {

            })
            .addEvent("loadedmetadata", function() {

            })
            .addEvent("loadeddata", function() {

            })
            .addEvent("loadedalldata", function() {

            })
            .addEvent("play", function() {
                self.model.setPlayerState(VideoPlayerState.PLAYING);
            })
            .addEvent("pause", function() {
                self.model.setPlayerState(VideoPlayerState.PAUSED);
            })
            // .addEvent("timeupdate", function() {

            // })
            .addEvent("ended", function() {
                self.model.setPlayerState(VideoPlayerState.ENDED);
            })
            .addEvent("durationchange", function() {
                self.model.set("duration", self.player.duration());
            })
            .addEvent("progress", function() {

            })
            .addEvent("resize", function() {

            })
            .addEvent("volumechange", function() {

            })
            .addEvent("error", function() {

            })
            .addEvent("fullscreenchange", function() {

            });

    },

    setContainerSize: function(container_width, container_height) {

        var container_ratio = container_width / container_height;

        var width = container_width;
        var height = container_height;

        var ratio = this.model.get("width") / this.model.get("height");

        if (container_ratio > ratio) {
            width = container_height * ratio;
        } else {
            height = container_width / ratio;
        }

        if (this.player) {
            this.player.width(width).height(height);
        }

        this.$(".video-thumb").width(width).height(height);

    },

    _beginIntervalUpdate: function() {
        // Every 10 seconds, update the point estimate, and save if needed
        if (this.intervalId) clearInterval(this.intervalId);
        this.intervalId = setInterval(this.model.updateAndSaveIfNeeded, 10000);
    },

    /**
     * Adds callback to be invoked when the player is fully loaded and ready.
     */
    whenReady: function(callback) {
        this._readyDeferred.then(callback);
    },

    playerReady: function() {
        this._readyDeferred.resolve();
    },

    play: function() {
        if (this.model.player && this.model.player.play) {
            this.model.player.play();
        }
    },

    pause: function() {
        if (this.model.player && this.model.player.pause) {
            this.model.player.pause();
        }
    },

    seekTo: function(seconds) {
        this.model.player.seekTo(seconds);
    },

    close: function() {
        if (this.intervalId) clearInterval(this.intervalId);
        this.remove();
    }

});

<<<<<<< HEAD

window.PointView = Backbone.View.extend({
    /*
    Passively display the point count to the user (and listen to changes on the model to know when to update).
    */

    el: $(".points-container"),

    initialize: function() {

        _.bindAll(this);

        this.model = this.options.model || new VideoPlayerModel(this.options);

        this.model.whenPointsIncrease(this._updatePoints);

    },

    _updatePoints: function(points) {
        this.$(".points").text(points);
        this.$el.toggle(points > 0);
    }

});
=======
function initialize_video(video_youtube_id){ 
    
    var create_video_view = _.once(function(width, height) {
        
        window.videoView = new VideoView({
            el: $("#video-player"),
            youtube_id: video_youtube_id,
            width: width,
            height: height
        });

        var resize_video = _.throttle(function() {
            var available_width = $("article").width();
            var available_height = $(window).height() * 0.9;
            videoView.setContainerSize(available_width, available_height);
        }, 500);
        
        $(window).resize(resize_video);
        
        resize_video();
        
    });

    $("video").bind("loadedmetadata", function() {
        
        var width = $(this).prop("videoWidth");
        var height = $(this).prop("videoHeight");
        
        create_video_view(width, height);
        
    });

    $(".video-thumb").load(function() {

        var width = $(".video-thumb").width();
        var height = $(".video-thumb").height();
        
        create_video_view(width, height);
                            
    });
    
}
>>>>>>> 0505c4a3
<|MERGE_RESOLUTION|>--- conflicted
+++ resolved
@@ -376,8 +376,6 @@
 
 });
 
-<<<<<<< HEAD
-
 window.PointView = Backbone.View.extend({
     /*
     Passively display the point count to the user (and listen to changes on the model to know when to update).
@@ -401,14 +399,15 @@
     }
 
 });
-=======
+
+
 function initialize_video(video_youtube_id){ 
-    
-    var create_video_view = _.once(function(width, height) {
+    // Code called on page load, to initialize video
+    var initialize_video = _.once(function(width, height) {
         
         window.videoView = new VideoView({
             el: $("#video-player"),
-            youtube_id: video_youtube_id,
+            youtube_id: "{{ video.youtube_id }}",
             width: width,
             height: height
         });
@@ -430,7 +429,7 @@
         var width = $(this).prop("videoWidth");
         var height = $(this).prop("videoHeight");
         
-        create_video_view(width, height);
+        initialize_video(width, height);
         
     });
 
@@ -439,9 +438,18 @@
         var width = $(".video-thumb").width();
         var height = $(".video-thumb").height();
         
-        create_video_view(width, height);
+        initialize_video(width, height);
                             
     });
-    
-}
->>>>>>> 0505c4a3
+
+    $("#launch_mplayer").click(_.throttle(function() {
+        // launch mplayer in the background to play the video
+        doRequest("{% url launch_mplayer %}?youtube_id={{ video.youtube_id }}");
+        // after mplayer closes and focus returns to the website, refresh the points from the server
+        $(window).focus(function() {
+            $(window).unbind("focus");
+            videoView.model.fetch();
+        });
+        return false;
+    }, 5000));
+}