window.VideoPlayerState = {
    UNSTARTED: -1,
    ENDED: 0,
    PLAYING: 1,
    PAUSED: 2,
    BUFFERING: 3,
    VIDEO_CUED: 5
};

window.VideoPlayerModel = Backbone.Model.extend({

    REQUIRED_PERCENT_FOR_FULL_POINTS: 0.95,

    defaults: {
        percent_last_saved: 0.0,
        seconds_watched_since_save: 0.0,
        points: 0,
        possible_points: 750,
        youtube_id: "",
        player_state: VideoPlayerState.UNSTARTED,
        seconds_between_saves: 30,
        percent_between_saves: 0.1
    },

    initialize: function() {
        _.bindAll(this);

        this.pointsSaved = 0;

        this.set({
            wall_time_last_saved: new Date()
        });

        this.fetch();

    },

    fetch: function() {

        var self = this;

        doRequest("/api/get_video_logs", [this.get("youtube_id")])
            .success(function(data) {
                if (data.length === 0) {
                    return;
                }
                self.set({
                    total_seconds_watched: data[0].total_seconds_watched,
                    points: data[0].points,
                    complete: data[0].complete
                });
                self.pointsSaved = data[0].points;
            })
            .fail(function(resp) {
                communicate_api_failure(resp, "id_student_logs");
            });
    },

    save: function() {

        var self = this;

        if (this.saving) {
            return;
        }

        this.saving = true;

        this._updateSecondsWatchedSinceSave();

        var lastSavedBeforeError = this.get("wall_time_last_saved");

        data = {
            youtube_id: this.get("youtube_id"),
            seconds_watched: this.get("seconds_watched_since_save"),
            points: this.get("points")
        }

        var xhr = doRequest("/api/save_video_log", data)
            .success(function(data) {
                self.pointsSaved = data.points;
                self.saving = false;
                // Show all messages in "messages" object
                show_api_messages(data.messages, "id_student_logs");
            })
            .fail(function(resp) {
                self.set({ wall_time_last_saved: lastSavedBeforeError });
                self.saving = false;

                communicate_api_failure(resp, "id_student_logs");
            });

        this.set({
            wall_time_last_saved: new Date(),
            percent_last_saved: this.getPercentWatched(),
            seconds_watched_since_save: 0
        });

        return xhr;
    },

    getVideoPosition: function() {
        if (!this.player || !this.player.currentTime) return 0;
        return this.player.currentTime() || 0;
    },

    _updateSecondsWatchedSinceSave: function() {

        var wallTimeCurrent = new Date();
        var wallTimeDelta =
            (wallTimeCurrent - this.get("wallTimeLastPoll")) / 1000.0;
        this.set("wallTimeLastPoll", wallTimeCurrent);

        var videoPositionCurrent = this.getVideoPosition();
        var videoPositionDelta =
             videoPositionCurrent - this.get("videoPositionLastPoll");
        this.set("videoPositionLastPoll", videoPositionCurrent);

        // Estimate the playback speed by taking the ratio of delta
        // API-reported seconds to delta wall clock seconds, and clamp it
        // between [0, 2].
        var speedFactor = Math.max(0,
            Math.min(2.0, videoPositionDelta / wallTimeDelta));

        var secondsWatchedSinceLastPoll = wallTimeDelta * speedFactor;

        var seconds_watched_since_save = this.get("seconds_watched_since_save");

        if (secondsWatchedSinceLastPoll > 0) {
            seconds_watched_since_save += secondsWatchedSinceLastPoll;
            this.set("seconds_watched_since_save", seconds_watched_since_save);
        }

        return seconds_watched_since_save;

    },

    _updatePointsEstimate: function() {

        var duration = this.getDuration();
        if (duration === 0) return;

        var secondsSinceSave = this.get("seconds_watched_since_save");
        var percentSinceSave = Math.min(1.0, secondsSinceSave / duration);
        var percentTotal = percentSinceSave +
            (this.pointsSaved / this.get("possible_points"));
        if (percentTotal > this.REQUIRED_PERCENT_FOR_FULL_POINTS) {
            percentTotal = 1.0;
        }

        var estimate = Math.floor(this.get("possible_points") * percentTotal);

        this.set({ points: estimate });
    },

    /**
     * We want to save no more frequently than every certain percentage of the
     * way through the video, and no more than every certain number of seconds.
     */
    _isAutoSaveIntervalExceeded: function() {
        var secsPercent = this.getDuration() * this.get("percent_between_saves");
        var interval = Math.max(secsPercent, this.get("seconds_between_saves"));
        return this.get("seconds_watched_since_save") > interval;
    },

    updateAndSaveIfNeeded: function() {

        this._updateSecondsWatchedSinceSave();

        // Save after we hit certain intervals of video watching
        if (this._isAutoSaveIntervalExceeded()) {
            this.save();
        } else {
            // If we hit max video points for the first time, force save,
            // since showing estimate might entice user to close the browser
            // thinking they finished (and it not having actually saved).
            var percent = this.getPercentWatched();
            var last_percent = this.get("percent_last_saved");
            var threshold = this.REQUIRED_PERCENT_FOR_FULL_POINTS;
            if (last_percent < threshold && percent >= threshold) {
                this.save();
            } else {
                this._updatePointsEstimate();
            }
        }
    },

    getPercentWatched: function() {

        var duration = this.getDuration();
        if (duration === 0) return 0;

        return Math.min(1.0, this.getVideoPosition() / duration);
    },

    getDuration: function() {

        if (!this.player || !this.player.duration) {
            return 0;
        }

        var duration = this.player.duration() || this.get("duration") || 0;

        return Math.max(0, duration);
    },

    setPlayerState: function(state) {

        this._updateSecondsWatchedSinceSave();
        this._updatePointsEstimate();

        var oldState = this.get("player_state");

        // set player_state attribute on the model, so we maintain current state
        this.set({ player_state: state });

        if (state === VideoPlayerState.ENDED) {
            // save the points if the video has completed
            this.save();
        } else if (state === VideoPlayerState.PAUSED) {
            // whenever video is paused, save points, unless only 1 sec watched
            if (this.get("seconds_watched_since_save") > 1) {
                this.save();
            }
        }

    },

    whenPointsIncrease: function(callback) {
        callback = _.debounce(callback, 500);
        this.bind("change:points", function() {
            var old_points = this.previous("points");
            var points = this.get("points");
            if (points > old_points) {
                callback(points);
            }
        });
    }

});


window.VideoView = Backbone.View.extend({

    _readyDeferred: null,

    initialize: function() {

        _.bindAll(this);

        this._readyDeferred = new $.Deferred();

        this.model = new VideoPlayerModel(this.options);

        this._pointView = new PointView({model: this.model});

        var player_id = this.$("video").attr("id");

        if (player_id) { // if it's using mplayer, there won't be a player here
            this.player = this.model.player = _V_(player_id);
            this._beginIntervalUpdate();
            this._initializeEventListeners();
        }
    },

    _initializeEventListeners: function() {

        var self = this;

        this.player
            .addEvent("loadstart", function() {

            })
            .addEvent("loadedmetadata", function() {

            })
            .addEvent("loadeddata", function() {

            })
            .addEvent("loadedalldata", function() {

            })
            .addEvent("play", function() {
                self.model.setPlayerState(VideoPlayerState.PLAYING);
            })
            .addEvent("pause", function() {
                self.model.setPlayerState(VideoPlayerState.PAUSED);
            })
            // .addEvent("timeupdate", function() {

            // })
            .addEvent("ended", function() {
                self.model.setPlayerState(VideoPlayerState.ENDED);
            })
            .addEvent("durationchange", function() {
                self.model.set("duration", self.player.duration());
            })
            .addEvent("progress", function() {

            })
            .addEvent("resize", function() {

            })
            .addEvent("volumechange", function() {

            })
            .addEvent("error", function() {

            })
            .addEvent("fullscreenchange", function() {

            });

    },

    setContainerSize: function(container_width, container_height) {

        var container_ratio = container_width / container_height;

        var width = container_width;
        var height = container_height;

        var ratio = this.model.get("width") / this.model.get("height");

        if (container_ratio > ratio) {
            width = container_height * ratio;
        } else {
            height = container_width / ratio;
        }

        if (this.player) {
            this.player.width(width).height(height);
        }

        this.$(".video-thumb").width(width).height(height);

    },

    _beginIntervalUpdate: function() {
        // Every 10 seconds, update the point estimate, and save if needed
        if (this.intervalId) clearInterval(this.intervalId);
        this.intervalId = setInterval(this.model.updateAndSaveIfNeeded, 10000);
    },

    /**
     * Adds callback to be invoked when the player is fully loaded and ready.
     */
    whenReady: function(callback) {
        this._readyDeferred.then(callback);
    },

    playerReady: function() {
        this._readyDeferred.resolve();
    },

    play: function() {
        if (this.model.player && this.model.player.play) {
            this.model.player.play();
        }
    },

    pause: function() {
        if (this.model.player && this.model.player.pause) {
            this.model.player.pause();
        }
    },

    seekTo: function(seconds) {
        this.model.player.seekTo(seconds);
    },

    close: function() {
        if (this.intervalId) clearInterval(this.intervalId);
        this.remove();
    }

});

<<<<<<< HEAD

window.PointView = Backbone.View.extend({
    /*
    Passively display the point count to the user (and listen to changes on the model to know when to update).
    */

    el: $(".points-container"),

    initialize: function() {

        _.bindAll(this);

        this.model = this.options.model || new VideoPlayerModel(this.options);

        this.model.whenPointsIncrease(this._updatePoints);

    },

    _updatePoints: function(points) {
        this.$(".points").text(points);
        this.$el.toggle(points > 0);
    }

});
=======
window.PointView = Backbone.View.extend({
    /*
    Passively display the point count to the user (and listen to changes on the model to know when to update).
    */

    el: $(".points-container"),

    initialize: function() {

        _.bindAll(this);

        this.model = this.options.model || new VideoPlayerModel(this.options);

        this.model.whenPointsIncrease(this._updatePoints);

    },

    _updatePoints: function(points) {
        this.$(".points").text(points);
        this.$el.toggle(points > 0);
    }

});


function initialize_video(video_youtube_id){ 
    // Code called on page load, to initialize video
    var initialize_video = _.once(function(width, height) {
        
        window.videoView = new VideoView({
            el: $("#video-player"),
            youtube_id: "{{ video.youtube_id }}",
            width: width,
            height: height
        });

        var resize_video = _.throttle(function() {
            var available_width = $("article").width();
            var available_height = $(window).height() * 0.9;
            videoView.setContainerSize(available_width, available_height);
        }, 500);
        
        $(window).resize(resize_video);
        
        resize_video();
        
    });

    $("video").bind("loadedmetadata", function() {
        
        var width = $(this).prop("videoWidth");
        var height = $(this).prop("videoHeight");
        
        initialize_video(width, height);
        
    });

    $(".video-thumb").load(function() {

        var width = $(".video-thumb").width();
        var height = $(".video-thumb").height();
        
        initialize_video(width, height);
                            
    });

    $("#launch_mplayer").click(_.throttle(function() {
        // launch mplayer in the background to play the video
        doRequest("{% url launch_mplayer %}?youtube_id={{ video.youtube_id }}")
            .fail(function(resp) {
                communicate_api_failure(resp, "id_mplayer");
            });
        // after mplayer closes and focus returns to the website, refresh the points from the server
        $(window).focus(function() {
            $(window).unbind("focus");
            videoView.model.fetch();
        });
        return false;
    }, 5000));
}
>>>>>>> 6a4a2224
<|MERGE_RESOLUTION|>--- conflicted
+++ resolved
@@ -376,8 +376,6 @@
 
 });
 
-<<<<<<< HEAD
-
 window.PointView = Backbone.View.extend({
     /*
     Passively display the point count to the user (and listen to changes on the model to know when to update).
@@ -401,30 +399,6 @@
     }
 
 });
-=======
-window.PointView = Backbone.View.extend({
-    /*
-    Passively display the point count to the user (and listen to changes on the model to know when to update).
-    */
-
-    el: $(".points-container"),
-
-    initialize: function() {
-
-        _.bindAll(this);
-
-        this.model = this.options.model || new VideoPlayerModel(this.options);
-
-        this.model.whenPointsIncrease(this._updatePoints);
-
-    },
-
-    _updatePoints: function(points) {
-        this.$(".points").text(points);
-        this.$el.toggle(points > 0);
-    }
-
-});
 
 
 function initialize_video(video_youtube_id){ 
@@ -433,7 +407,7 @@
         
         window.videoView = new VideoView({
             el: $("#video-player"),
-            youtube_id: "{{ video.youtube_id }}",
+            youtube_id: video_youtube_id,
             width: width,
             height: height
         });
@@ -470,7 +444,7 @@
 
     $("#launch_mplayer").click(_.throttle(function() {
         // launch mplayer in the background to play the video
-        doRequest("{% url launch_mplayer %}?youtube_id={{ video.youtube_id }}")
+        doRequest("/api/launch_mplayer?youtube_id=" + video_youtube_id)
             .fail(function(resp) {
                 communicate_api_failure(resp, "id_mplayer");
             });
@@ -481,5 +455,4 @@
         });
         return false;
     }, 5000));
-}
->>>>>>> 6a4a2224
+}