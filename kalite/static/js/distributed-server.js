--- conflicted
+++ resolved
@@ -21,11 +21,7 @@
     }
     if (!messages) {
         return
-<<<<<<< HEAD
-    } 
-=======
     }
->>>>>>> 42b27876
     switch (typeof messages) {
         case "object":
             for (msg_type in messages) {
@@ -70,36 +66,15 @@
                     }
                 }
             }
-<<<<<<< HEAD
-        }
-        show_django_messages(data.messages);
-    }).fail(function(resp) {
-        communicate_api_failure(resp, "id_status")
-    });
-=======
             show_django_messages(data.messages);
         })
         .fail(function(resp) {
             communicate_api_failure(resp, "id_status")
         });
->>>>>>> 42b27876
 
     // load progress data for all videos linked on page, and render progress circles
     var youtube_ids = $.map($(".progress-circle[data-youtube-id]"), function(el) { return $(el).data("youtube-id") });
     if (youtube_ids.length > 0) {
-<<<<<<< HEAD
-        doRequest(
-            "/api/get_video_logs", 
-            youtube_ids
-        ).success(function(data) {
-            $.each(data, function(ind, video) {
-                var newClass = video.complete ? "complete" : "partial";
-                $("[data-youtube-id='" + video.youtube_id + "']").addClass(newClass);
-            });
-        }).fail(function(resp) {
-            communicate_api_failure(resp, "id_student_logs")
-        });
-=======
         doRequest("/api/get_video_logs", youtube_ids)
             .success(function(data) {
                 $.each(data, function(ind, video) {
@@ -110,25 +85,11 @@
             .fail(function(resp) {
                 communicate_api_failure(resp, "id_student_logs")
             });
->>>>>>> 42b27876
     }
 
     // load progress data for all exercises linked on page, and render progress circles
     var exercise_ids = $.map($(".progress-circle[data-exercise-id]"), function(el) { return $(el).data("exercise-id") });
     if (exercise_ids.length > 0) {
-<<<<<<< HEAD
-        doRequest(
-            "/api/get_exercise_logs",
-            exercise_ids
-        ).success(function(data) {
-            $.each(data, function(ind, exercise) {
-                var newClass = exercise.complete ? "complete" : "partial";
-                $("[data-exercise-id='" + exercise.exercise_id + "']").addClass(newClass);
-            });
-        }).fail(function(resp) {
-            communicate_api_failure(resp, "id_student_logs");
-        });
-=======
         doRequest("/api/get_exercise_logs", exercise_ids)
             .success(function(data) {
                 $.each(data, function(ind, exercise) {
@@ -139,7 +100,6 @@
             .fail(function(resp) {
                 communicate_api_failure(resp, "id_student_logs");
             });
->>>>>>> 42b27876
     }
 
 });