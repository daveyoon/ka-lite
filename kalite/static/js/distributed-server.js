--- conflicted
+++ resolved
@@ -18,8 +18,6 @@
     }
 }
 
-<<<<<<< HEAD
-=======
 function show_api_messages(messages, msg_id) {
     // When receiving an error response object,
     //   show errors reported in that object
@@ -40,7 +38,7 @@
             show_message("info", messages, msg_id);
             break;
         default:
-            // Programming error; this should not happent
+            // Programming error; this should not happen
             throw "do not call show_api_messages object of type " + (typeof messages)
     }
 }
@@ -51,8 +49,6 @@
     var messages = $.parseJSON(resp.responseText);
     show_api_messages(messages, msg_id)
 }
-
->>>>>>> 2a003d54
 
 $(function(){
     // Do the AJAX request to async-load user and message data
