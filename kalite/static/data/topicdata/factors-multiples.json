--- conflicted
+++ resolved
@@ -13,12 +13,8 @@
     "title": "Divisibility tests", 
     "live": true, 
     "description": "", 
-<<<<<<< HEAD
     "basepoints": 13.0, 
-    "h_position": 11, 
-=======
     "h_position": -10, 
->>>>>>> f6e656cb
     "slug": "divisibility_tests", 
     "kind": "Exercise", 
     "name": "divisibility_tests", 
@@ -38,12 +34,8 @@
     "title": "Divisibility 0.5", 
     "live": true, 
     "description": "", 
-<<<<<<< HEAD
     "basepoints": 15.0, 
-    "h_position": 11, 
-=======
-    "h_position": -12, 
->>>>>>> f6e656cb
+    "h_position": -12, 
     "slug": "divisibility_0.5", 
     "kind": "Exercise", 
     "name": "divisibility_0.5", 
@@ -64,12 +56,8 @@
     "title": "Divisibility intuition", 
     "live": true, 
     "description": "", 
-<<<<<<< HEAD
     "basepoints": 16.0, 
-    "h_position": 10, 
-=======
     "h_position": -11, 
->>>>>>> f6e656cb
     "slug": "divisibility_intuition", 
     "kind": "Exercise", 
     "name": "divisibility_intuition", 
@@ -90,12 +78,8 @@
     "title": "Prime numbers", 
     "live": true, 
     "description": "", 
-<<<<<<< HEAD
     "basepoints": 14.0, 
-    "h_position": 12, 
-=======
-    "h_position": -12, 
->>>>>>> f6e656cb
+    "h_position": -12, 
     "slug": "prime_numbers", 
     "kind": "Exercise", 
     "name": "prime_numbers", 
@@ -110,23 +94,15 @@
       "recognizing-prime-numbers", 
       "prime-numbers"
     ], 
-<<<<<<< HEAD
-    "v_position": -13, 
-=======
     "v_position": 13, 
->>>>>>> f6e656cb
     "path": "/math/arithmetic/factors-multiples/prime_numbers/e/composite_numbers/", 
     "id": "composite_numbers", 
     "display_name": "Composite numbers", 
     "title": "Composite numbers", 
     "live": true, 
     "description": "", 
-<<<<<<< HEAD
     "basepoints": 13.0, 
-    "h_position": 13, 
-=======
     "h_position": -13, 
->>>>>>> f6e656cb
     "slug": "composite_numbers", 
     "kind": "Exercise", 
     "name": "composite_numbers", 
@@ -148,12 +124,8 @@
     "title": "Prime factorization", 
     "live": true, 
     "description": "", 
-<<<<<<< HEAD
     "basepoints": 15.0, 
-    "h_position": 13, 
-=======
-    "h_position": -12, 
->>>>>>> f6e656cb
+    "h_position": -12, 
     "slug": "prime_factorization", 
     "kind": "Exercise", 
     "name": "prime_factorization", 
@@ -174,12 +146,8 @@
     "title": "The fundamental theorem of arithmetic", 
     "live": true, 
     "description": "", 
-<<<<<<< HEAD
     "basepoints": 16.0, 
-    "h_position": 14, 
-=======
     "h_position": -13, 
->>>>>>> f6e656cb
     "slug": "the_fundamental_theorem_of_arithmetic", 
     "kind": "Exercise", 
     "name": "the_fundamental_theorem_of_arithmetic", 
@@ -199,12 +167,8 @@
     "title": "Divisibility", 
     "live": true, 
     "description": "", 
-<<<<<<< HEAD
     "basepoints": 19.0, 
-    "h_position": 15, 
-=======
-    "h_position": -12, 
->>>>>>> f6e656cb
+    "h_position": -12, 
     "slug": "divisibility", 
     "kind": "Exercise", 
     "name": "divisibility", 
@@ -226,12 +190,8 @@
     "title": "Least common multiple", 
     "live": true, 
     "description": "", 
-<<<<<<< HEAD
     "basepoints": 16.0, 
-    "h_position": 14, 
-=======
     "h_position": -11, 
->>>>>>> f6e656cb
     "slug": "least_common_multiple", 
     "kind": "Exercise", 
     "name": "least_common_multiple", 
@@ -252,12 +212,8 @@
     "title": "Greatest common divisor", 
     "live": true, 
     "description": "", 
-<<<<<<< HEAD
     "basepoints": 13.0, 
-    "h_position": 14, 
-=======
     "h_position": -10, 
->>>>>>> f6e656cb
     "slug": "greatest_common_divisor", 
     "kind": "Exercise", 
     "name": "greatest_common_divisor", 
@@ -278,12 +234,8 @@
     "title": "LCM and GCD word problems", 
     "live": true, 
     "description": "", 
-<<<<<<< HEAD
     "basepoints": 22.0, 
-    "h_position": 15, 
-=======
     "h_position": -9, 
->>>>>>> f6e656cb
     "slug": "least_common_multiple_and_greatest_common_divisor_word_problems", 
     "kind": "Exercise", 
     "name": "least_common_multiple_and_greatest_common_divisor_word_problems", 
