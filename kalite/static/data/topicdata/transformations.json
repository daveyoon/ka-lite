--- conflicted
+++ resolved
@@ -10,12 +10,8 @@
     "title": "Axis of symmetry", 
     "live": true, 
     "description": "", 
-<<<<<<< HEAD
     "basepoints": 12.0, 
-    "h_position": 43, 
-=======
     "h_position": -30, 
->>>>>>> f6e656cb
     "slug": "axis_of_symmetry", 
     "kind": "Exercise", 
     "name": "axis_of_symmetry", 
@@ -36,12 +32,8 @@
     "title": "Translations of polygons", 
     "live": true, 
     "description": "Applying translations to polygons in the coordinate plane\n", 
-<<<<<<< HEAD
     "basepoints": 19.0, 
-    "h_position": 44, 
-=======
     "h_position": -31, 
->>>>>>> f6e656cb
     "slug": "translations_of_points_and_polygons", 
     "kind": "Exercise", 
     "name": "translations_of_points_and_polygons", 
@@ -61,12 +53,8 @@
     "title": "Rotation of polygons", 
     "live": true, 
     "description": "Applying rotations to polygons in the coordinate plane\n", 
-<<<<<<< HEAD
     "basepoints": 16.0, 
-    "h_position": 44, 
-=======
     "h_position": -29, 
->>>>>>> f6e656cb
     "slug": "rotation_of_polygons", 
     "kind": "Exercise", 
     "name": "rotation_of_polygons", 
