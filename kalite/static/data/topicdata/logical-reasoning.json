[
  {
    "related_video_readable_ids": [
      "conditional-statements-and-deductive-reasoning", 
      "logical-argument-and-deductive-reasoning-exercise-example"
    ], 
    "v_position": 32, 
    "path": "/math/geometry/logical-reasoning/e/logical_arguments_deductive_reasoning/", 
    "id": "logical_arguments_deductive_reasoning", 
    "display_name": "Logical arguments and deductive reasoning", 
    "title": "Logical arguments and deductive reasoning", 
    "live": true, 
    "description": "Use given conditional statements to come to a logical conclusion, if possible.\n", 
<<<<<<< HEAD
    "basepoints": 14.0, 
    "h_position": 32, 
=======
    "h_position": -33, 
>>>>>>> f6e656cb
    "slug": "logical_arguments_deductive_reasoning", 
    "kind": "Exercise", 
    "name": "logical_arguments_deductive_reasoning", 
    "seconds_per_fast_problem": 7.0, 
    "prerequisites": [
      "conditional_statements_2"
    ]
  }, 
  {
    "related_video_readable_ids": [
      "conditional-statements-and-deductive-reasoning", 
      "logical-argument-and-deductive-reasoning-exercise-example", 
      "conditional-statements-exercise-examples"
    ], 
    "v_position": 32, 
    "path": "/math/geometry/logical-reasoning/e/conditional_statements_and_truth_value/", 
    "id": "conditional_statements_and_truth_value", 
    "display_name": "Conditional statements and truth value", 
    "title": "Conditional statements and truth value", 
    "live": true, 
    "description": "If some statement is true, determine what other statements must also be true.\n", 
<<<<<<< HEAD
    "basepoints": 14.0, 
    "h_position": 32, 
=======
    "h_position": -32, 
>>>>>>> f6e656cb
    "slug": "conditional_statements_and_truth_value", 
    "kind": "Exercise", 
    "name": "conditional_statements_and_truth_value", 
    "seconds_per_fast_problem": 7.0, 
    "prerequisites": [
      "conditional_statements_2"
    ]
  }
]<|MERGE_RESOLUTION|>--- conflicted
+++ resolved
@@ -11,12 +11,8 @@
     "title": "Logical arguments and deductive reasoning", 
     "live": true, 
     "description": "Use given conditional statements to come to a logical conclusion, if possible.\n", 
-<<<<<<< HEAD
     "basepoints": 14.0, 
-    "h_position": 32, 
-=======
     "h_position": -33, 
->>>>>>> f6e656cb
     "slug": "logical_arguments_deductive_reasoning", 
     "kind": "Exercise", 
     "name": "logical_arguments_deductive_reasoning", 
@@ -38,12 +34,8 @@
     "title": "Conditional statements and truth value", 
     "live": true, 
     "description": "If some statement is true, determine what other statements must also be true.\n", 
-<<<<<<< HEAD
     "basepoints": 14.0, 
-    "h_position": 32, 
-=======
     "h_position": -32, 
->>>>>>> f6e656cb
     "slug": "conditional_statements_and_truth_value", 
     "kind": "Exercise", 
     "name": "conditional_statements_and_truth_value", 
