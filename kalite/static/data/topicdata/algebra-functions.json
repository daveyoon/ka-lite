[
  {
    "related_video_readable_ids": [
      "understanding-function-notation-example-1", 
      "understanding-function-notation-example-2", 
      "understanding-function-notation-example-3", 
      "understanding-function-notation-exercise"
    ], 
    "v_position": 38, 
    "path": "/math/algebra/algebra-functions/relationships_functions/e/functions_1/", 
    "id": "functions_1", 
    "display_name": "Understanding function notation", 
    "title": "Understanding function notation", 
    "live": true, 
    "description": "", 
<<<<<<< HEAD
    "basepoints": 15.0, 
    "h_position": 38, 
=======
    "h_position": -1, 
>>>>>>> f6e656cb
    "slug": "functions_1", 
    "kind": "Exercise", 
    "name": "functions_1", 
    "seconds_per_fast_problem": 8.0, 
    "prerequisites": [
      "interpreting_linear_equations"
    ]
  }, 
  {
    "related_video_readable_ids": [
      "domain-of-a-function", 
      "domain-and-range-of-a-function", 
      "domain-and-range-of-a-function-given-a-formula", 
      "domain-of-a-radical-function", 
      "domain-and-range-1", 
      "domain-and-range-2"
    ], 
    "v_position": 40, 
    "path": "/math/algebra/algebra-functions/domain_and_range/e/domain_of_a_function/", 
    "id": "domain_of_a_function", 
    "display_name": "Domain of a function", 
    "title": "Domain of a function", 
    "live": true, 
    "description": "Given the equation of a function, determine the domain.", 
<<<<<<< HEAD
    "basepoints": 18.0, 
    "h_position": 40, 
=======
    "h_position": -1, 
>>>>>>> f6e656cb
    "slug": "domain_of_a_function", 
    "kind": "Exercise", 
    "name": "domain_of_a_function", 
    "seconds_per_fast_problem": 12.0, 
    "prerequisites": [
      "functions_2", 
      "domain_and_range_0.5"
    ]
  }, 
  {
    "related_video_readable_ids": [
      "domain-and-range-of-a-function", 
      "domain-and-range-of-a-function-given-a-formula", 
      "domain-and-range-of-a-relation", 
      "domain-and-range-1", 
      "domain-and-range-2"
    ], 
    "v_position": 40, 
    "path": "/math/algebra/algebra-functions/domain_and_range/e/range_of_a_function/", 
    "id": "range_of_a_function", 
    "display_name": "Range of a function", 
    "title": "Range of a function", 
    "live": true, 
    "description": "Given the equation of a quadratic function, determine the range.\n", 
<<<<<<< HEAD
    "basepoints": 17.0, 
    "h_position": 40, 
=======
    "h_position": 1, 
>>>>>>> f6e656cb
    "slug": "range_of_a_function", 
    "kind": "Exercise", 
    "name": "range_of_a_function", 
    "seconds_per_fast_problem": 11.0, 
    "prerequisites": [
      "functions_2", 
      "domain_and_range_0.5"
    ]
  }, 
  {
    "related_video_readable_ids": [
      "domain-and-range-from-graphs"
    ], 
    "v_position": 39, 
    "path": "/math/algebra/algebra-functions/domain_and_range/e/domain_and_range_0.5/", 
    "id": "domain_and_range_0.5", 
    "display_name": "Domain and range from graph", 
    "title": "Domain and range from graph", 
    "live": true, 
    "description": "Given the graph of a function, determine its domain or range.\n", 
<<<<<<< HEAD
    "basepoints": 16.0, 
    "h_position": 39, 
=======
    "h_position": 0, 
>>>>>>> f6e656cb
    "slug": "domain_and_range_0.5", 
    "kind": "Exercise", 
    "name": "domain_and_range_0.5", 
    "seconds_per_fast_problem": 9.0, 
    "prerequisites": [
      "functions_1"
    ]
  }, 
  {
    "related_video_readable_ids": [
      "direct-and-inverse-variation", 
      "recognizing-direct-and-inverse-variation", 
      "proportionality-constant-for-direct-variation"
    ], 
    "v_position": 38, 
    "path": "/math/algebra/algebra-functions/direct_inverse_variation/e/direct_and_inverse_variation/", 
    "id": "direct_and_inverse_variation", 
    "display_name": "Direct and inverse variation", 
    "title": "Direct and inverse variation", 
    "live": true, 
    "description": "Select a function that indicates direct or inverse variation between two variables.\n", 
<<<<<<< HEAD
    "basepoints": 17.0, 
    "h_position": 38, 
=======
    "h_position": 2, 
>>>>>>> f6e656cb
    "slug": "direct_and_inverse_variation", 
    "kind": "Exercise", 
    "name": "direct_and_inverse_variation", 
    "seconds_per_fast_problem": 10.0, 
    "prerequisites": [
      "interpreting_linear_equations"
    ]
  }, 
  {
    "related_video_readable_ids": [
      "graphing-a-quadratic-function", 
      "graphing-radical-functions", 
      "graphing-exponential-functions", 
      "evaluating-functions"
    ], 
    "v_position": 40, 
    "path": "/math/algebra/algebra-functions/graphing_functions/e/views_of_a_function/", 
    "id": "views_of_a_function", 
    "display_name": "Views of a function", 
    "title": "Views of a function", 
    "live": true, 
    "description": "Representing functions in multiple ways\n", 
<<<<<<< HEAD
    "basepoints": 26.0, 
    "h_position": 40, 
=======
    "h_position": -3, 
>>>>>>> f6e656cb
    "slug": "views_of_a_function", 
    "kind": "Exercise", 
    "name": "views_of_a_function", 
    "seconds_per_fast_problem": 39.0, 
    "prerequisites": [
      "functions_2"
    ]
  }, 
  {
    "related_video_readable_ids": [
      "evaluating-a-function-expression"
    ], 
    "v_position": 39, 
    "path": "/math/algebra/algebra-functions/eval-function-expressions/e/functions_2/", 
    "id": "functions_2", 
    "display_name": "Evaluating expressions with function notation", 
    "title": "Evaluating expressions with function notation", 
    "live": true, 
    "description": "Find the value of a function for a given x based on a graph, and perform operations with that value.\n", 
<<<<<<< HEAD
    "basepoints": 24.0, 
    "h_position": 39, 
=======
    "h_position": -2, 
>>>>>>> f6e656cb
    "slug": "functions_2", 
    "kind": "Exercise", 
    "name": "functions_2", 
    "seconds_per_fast_problem": 30.0, 
    "prerequisites": [
      "functions_1"
    ]
  }, 
  {
    "related_video_readable_ids": [
      "evaluating-composite-functions-example-1"
    ], 
    "v_position": 40, 
    "path": "/math/algebra/algebra-functions/eval-function-expressions/e/functions_3/", 
    "id": "functions_3", 
    "display_name": "Evaluating composite functions", 
    "title": "Evaluating composite functions", 
    "live": true, 
    "description": "Find the function of a function.\n", 
<<<<<<< HEAD
    "basepoints": 28.0, 
    "h_position": 40, 
=======
    "h_position": -2, 
>>>>>>> f6e656cb
    "slug": "functions_3", 
    "kind": "Exercise", 
    "name": "functions_3", 
    "seconds_per_fast_problem": 52.0, 
    "prerequisites": [
      "functions_2"
    ]
  }, 
  {
    "related_video_readable_ids": [
      "function-inverse-example-1", 
      "function-inverses-example-2", 
      "function-inverses-example-3", 
      "introduction-to-function-inverses"
    ], 
    "v_position": 41, 
    "path": "/math/algebra/algebra-functions/function_inverses/e/inverses_of_functions/", 
    "id": "inverses_of_functions", 
    "display_name": "Inverses of functions", 
    "title": "Inverses of functions", 
    "live": true, 
    "description": "Determine the inverse of a function based on the equation and graph.\n", 
<<<<<<< HEAD
    "basepoints": 17.0, 
    "h_position": 41, 
=======
    "h_position": -1, 
>>>>>>> f6e656cb
    "slug": "inverses_of_functions", 
    "kind": "Exercise", 
    "name": "inverses_of_functions", 
    "seconds_per_fast_problem": 10.0, 
    "prerequisites": [
      "domain_of_a_function", 
      "range_of_a_function"
    ]
  }, 
  {
    "related_video_readable_ids": [
      "new-operator-definitions"
    ], 
    "v_position": 38, 
    "path": "/math/algebra/algebra-functions/new_operators/e/new_definitions_1/", 
    "id": "new_definitions_1", 
    "display_name": "New operator definitions 1", 
    "title": "New operator definitions 1", 
    "live": true, 
    "description": "Given the definition of a new operator, evaluate an expression that contains that operator.\n", 
<<<<<<< HEAD
    "basepoints": 18.0, 
    "h_position": 38, 
=======
    "h_position": 1, 
>>>>>>> f6e656cb
    "slug": "new_definitions_1", 
    "kind": "Exercise", 
    "name": "new_definitions_1", 
    "seconds_per_fast_problem": 13.0, 
    "prerequisites": [
      "interpreting_linear_equations"
    ]
  }, 
  {
    "related_video_readable_ids": [
      "new-definitions-2"
    ], 
    "v_position": 39, 
    "path": "/math/algebra/algebra-functions/new_operators/e/new_definitions_2/", 
    "id": "new_definitions_2", 
    "display_name": "New operator definitions 2", 
    "title": "New operator definitions 2", 
    "live": true, 
    "description": "Given the definition of 2 new operators, evaluate an expression that contains that operator.\n", 
<<<<<<< HEAD
    "basepoints": 24.0, 
    "h_position": 39, 
=======
    "h_position": 1, 
>>>>>>> f6e656cb
    "slug": "new_definitions_2", 
    "kind": "Exercise", 
    "name": "new_definitions_2", 
    "seconds_per_fast_problem": 29.0, 
    "prerequisites": [
      "new_definitions_1"
    ]
  }
]<|MERGE_RESOLUTION|>--- conflicted
+++ resolved
@@ -13,12 +13,8 @@
     "title": "Understanding function notation", 
     "live": true, 
     "description": "", 
-<<<<<<< HEAD
     "basepoints": 15.0, 
-    "h_position": 38, 
-=======
     "h_position": -1, 
->>>>>>> f6e656cb
     "slug": "functions_1", 
     "kind": "Exercise", 
     "name": "functions_1", 
@@ -43,12 +39,8 @@
     "title": "Domain of a function", 
     "live": true, 
     "description": "Given the equation of a function, determine the domain.", 
-<<<<<<< HEAD
     "basepoints": 18.0, 
-    "h_position": 40, 
-=======
     "h_position": -1, 
->>>>>>> f6e656cb
     "slug": "domain_of_a_function", 
     "kind": "Exercise", 
     "name": "domain_of_a_function", 
@@ -73,12 +65,8 @@
     "title": "Range of a function", 
     "live": true, 
     "description": "Given the equation of a quadratic function, determine the range.\n", 
-<<<<<<< HEAD
     "basepoints": 17.0, 
-    "h_position": 40, 
-=======
     "h_position": 1, 
->>>>>>> f6e656cb
     "slug": "range_of_a_function", 
     "kind": "Exercise", 
     "name": "range_of_a_function", 
@@ -99,12 +87,8 @@
     "title": "Domain and range from graph", 
     "live": true, 
     "description": "Given the graph of a function, determine its domain or range.\n", 
-<<<<<<< HEAD
     "basepoints": 16.0, 
-    "h_position": 39, 
-=======
     "h_position": 0, 
->>>>>>> f6e656cb
     "slug": "domain_and_range_0.5", 
     "kind": "Exercise", 
     "name": "domain_and_range_0.5", 
@@ -126,12 +110,8 @@
     "title": "Direct and inverse variation", 
     "live": true, 
     "description": "Select a function that indicates direct or inverse variation between two variables.\n", 
-<<<<<<< HEAD
     "basepoints": 17.0, 
-    "h_position": 38, 
-=======
     "h_position": 2, 
->>>>>>> f6e656cb
     "slug": "direct_and_inverse_variation", 
     "kind": "Exercise", 
     "name": "direct_and_inverse_variation", 
@@ -154,12 +134,8 @@
     "title": "Views of a function", 
     "live": true, 
     "description": "Representing functions in multiple ways\n", 
-<<<<<<< HEAD
     "basepoints": 26.0, 
-    "h_position": 40, 
-=======
     "h_position": -3, 
->>>>>>> f6e656cb
     "slug": "views_of_a_function", 
     "kind": "Exercise", 
     "name": "views_of_a_function", 
@@ -179,12 +155,8 @@
     "title": "Evaluating expressions with function notation", 
     "live": true, 
     "description": "Find the value of a function for a given x based on a graph, and perform operations with that value.\n", 
-<<<<<<< HEAD
     "basepoints": 24.0, 
-    "h_position": 39, 
-=======
     "h_position": -2, 
->>>>>>> f6e656cb
     "slug": "functions_2", 
     "kind": "Exercise", 
     "name": "functions_2", 
@@ -204,12 +176,8 @@
     "title": "Evaluating composite functions", 
     "live": true, 
     "description": "Find the function of a function.\n", 
-<<<<<<< HEAD
     "basepoints": 28.0, 
-    "h_position": 40, 
-=======
     "h_position": -2, 
->>>>>>> f6e656cb
     "slug": "functions_3", 
     "kind": "Exercise", 
     "name": "functions_3", 
@@ -232,12 +200,8 @@
     "title": "Inverses of functions", 
     "live": true, 
     "description": "Determine the inverse of a function based on the equation and graph.\n", 
-<<<<<<< HEAD
     "basepoints": 17.0, 
-    "h_position": 41, 
-=======
     "h_position": -1, 
->>>>>>> f6e656cb
     "slug": "inverses_of_functions", 
     "kind": "Exercise", 
     "name": "inverses_of_functions", 
@@ -258,12 +222,8 @@
     "title": "New operator definitions 1", 
     "live": true, 
     "description": "Given the definition of a new operator, evaluate an expression that contains that operator.\n", 
-<<<<<<< HEAD
     "basepoints": 18.0, 
-    "h_position": 38, 
-=======
     "h_position": 1, 
->>>>>>> f6e656cb
     "slug": "new_definitions_1", 
     "kind": "Exercise", 
     "name": "new_definitions_1", 
@@ -283,12 +243,8 @@
     "title": "New operator definitions 2", 
     "live": true, 
     "description": "Given the definition of 2 new operators, evaluate an expression that contains that operator.\n", 
-<<<<<<< HEAD
     "basepoints": 24.0, 
-    "h_position": 39, 
-=======
     "h_position": 1, 
->>>>>>> f6e656cb
     "slug": "new_definitions_2", 
     "kind": "Exercise", 
     "name": "new_definitions_2", 
