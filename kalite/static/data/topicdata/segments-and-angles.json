[
  {
    "related_video_readable_ids": [
      "lines--line-segments--and-rays"
    ], 
    "v_position": 25, 
    "path": "/math/geometry/segments-and-angles/intro_euclid/e/recognizing_rays_lines_and_line_segments/", 
    "id": "recognizing_rays_lines_and_line_segments", 
    "display_name": "Recognizing rays lines and line segments", 
    "title": "Recognizing rays lines and line segments", 
    "live": true, 
    "description": "", 
<<<<<<< HEAD
    "basepoints": 10.0, 
    "h_position": 25, 
=======
    "h_position": -22, 
>>>>>>> f6e656cb
    "slug": "recognizing_rays_lines_and_line_segments", 
    "kind": "Exercise", 
    "name": "recognizing_rays_lines_and_line_segments", 
    "seconds_per_fast_problem": 4.0, 
    "prerequisites": [
      "area_of_a_circle", 
      "area_of_triangles_1"
    ]
  }, 
  {
    "related_video_readable_ids": [
      "lines--line-segments--and-rays", 
      "specifying-planes-in-three-dimensions"
    ], 
    "v_position": 26, 
    "path": "/math/geometry/segments-and-angles/intro_euclid/e/points_lines_and_planes/", 
    "id": "points_lines_and_planes", 
    "display_name": "Points, lines, and planes", 
    "title": "Points, lines, and planes", 
    "live": true, 
    "description": "", 
<<<<<<< HEAD
    "basepoints": 14.0, 
    "h_position": 26, 
=======
    "h_position": -24, 
>>>>>>> f6e656cb
    "slug": "points_lines_and_planes", 
    "kind": "Exercise", 
    "name": "points_lines_and_planes", 
    "seconds_per_fast_problem": 7.0, 
    "prerequisites": [
      "recognizing_rays_lines_and_line_segments"
    ]
  }, 
  {
    "related_video_readable_ids": [
      "measuring-segments", 
      "language-and-notation-of-basic-geometry"
    ], 
    "v_position": 26, 
    "path": "/math/geometry/segments-and-angles/measuring-segments-tutorial/e/measuring_segments/", 
    "id": "measuring_segments", 
    "display_name": "Measuring segments", 
    "title": "Measuring segments", 
    "live": true, 
    "description": null, 
<<<<<<< HEAD
    "basepoints": 12.0, 
    "h_position": 26, 
=======
    "h_position": -23, 
>>>>>>> f6e656cb
    "slug": "measuring_segments", 
    "kind": "Exercise", 
    "name": "measuring_segments", 
    "seconds_per_fast_problem": 5.0, 
    "prerequisites": [
      "recognizing_rays_lines_and_line_segments"
    ]
  }, 
  {
    "related_video_readable_ids": [
      "congruent-segments"
    ], 
    "v_position": 26, 
    "path": "/math/geometry/segments-and-angles/measuring-segments-tutorial/e/congruent_segments/", 
    "id": "congruent_segments", 
    "display_name": "Congruent segments", 
    "title": "Congruent segments", 
    "live": true, 
    "description": null, 
<<<<<<< HEAD
    "basepoints": 12.0, 
    "h_position": 26, 
=======
    "h_position": -22, 
>>>>>>> f6e656cb
    "slug": "congruent_segments", 
    "kind": "Exercise", 
    "name": "congruent_segments", 
    "seconds_per_fast_problem": 5.0, 
    "prerequisites": [
      "recognizing_rays_lines_and_line_segments"
    ]
  }, 
  {
    "related_video_readable_ids": [
      "segment-addition"
    ], 
    "v_position": 27, 
    "path": "/math/geometry/segments-and-angles/line-segment-algebra/e/segment_addition/", 
    "id": "segment_addition", 
    "display_name": "Segment addition", 
    "title": "Segment addition", 
    "live": true, 
    "description": null, 
<<<<<<< HEAD
    "basepoints": 25.0, 
    "h_position": 27, 
=======
    "h_position": -23, 
>>>>>>> f6e656cb
    "slug": "segment_addition", 
    "kind": "Exercise", 
    "name": "segment_addition", 
    "seconds_per_fast_problem": 35.0, 
    "prerequisites": [
      "measuring_segments", 
      "congruent_segments"
    ]
  }, 
  {
    "related_video_readable_ids": [
      "midpoint-of-a-segment"
    ], 
    "v_position": 27, 
    "path": "/math/geometry/segments-and-angles/line-segment-algebra/e/midpoint_of_a_segment/", 
    "id": "midpoint_of_a_segment", 
    "display_name": "Midpoint of a segment", 
    "title": "Midpoint of a segment", 
    "live": true, 
    "description": "", 
<<<<<<< HEAD
    "basepoints": 26.0, 
    "h_position": 27, 
=======
    "h_position": -22, 
>>>>>>> f6e656cb
    "slug": "midpoint_of_a_segment", 
    "kind": "Exercise", 
    "name": "midpoint_of_a_segment", 
    "seconds_per_fast_problem": 36.0, 
    "prerequisites": [
      "measuring_segments", 
      "congruent_segments"
    ]
  }
]<|MERGE_RESOLUTION|>--- conflicted
+++ resolved
@@ -10,12 +10,8 @@
     "title": "Recognizing rays lines and line segments", 
     "live": true, 
     "description": "", 
-<<<<<<< HEAD
     "basepoints": 10.0, 
-    "h_position": 25, 
-=======
     "h_position": -22, 
->>>>>>> f6e656cb
     "slug": "recognizing_rays_lines_and_line_segments", 
     "kind": "Exercise", 
     "name": "recognizing_rays_lines_and_line_segments", 
@@ -37,12 +33,8 @@
     "title": "Points, lines, and planes", 
     "live": true, 
     "description": "", 
-<<<<<<< HEAD
     "basepoints": 14.0, 
-    "h_position": 26, 
-=======
     "h_position": -24, 
->>>>>>> f6e656cb
     "slug": "points_lines_and_planes", 
     "kind": "Exercise", 
     "name": "points_lines_and_planes", 
@@ -63,12 +55,8 @@
     "title": "Measuring segments", 
     "live": true, 
     "description": null, 
-<<<<<<< HEAD
     "basepoints": 12.0, 
-    "h_position": 26, 
-=======
     "h_position": -23, 
->>>>>>> f6e656cb
     "slug": "measuring_segments", 
     "kind": "Exercise", 
     "name": "measuring_segments", 
@@ -88,12 +76,8 @@
     "title": "Congruent segments", 
     "live": true, 
     "description": null, 
-<<<<<<< HEAD
     "basepoints": 12.0, 
-    "h_position": 26, 
-=======
     "h_position": -22, 
->>>>>>> f6e656cb
     "slug": "congruent_segments", 
     "kind": "Exercise", 
     "name": "congruent_segments", 
@@ -113,12 +97,8 @@
     "title": "Segment addition", 
     "live": true, 
     "description": null, 
-<<<<<<< HEAD
     "basepoints": 25.0, 
-    "h_position": 27, 
-=======
     "h_position": -23, 
->>>>>>> f6e656cb
     "slug": "segment_addition", 
     "kind": "Exercise", 
     "name": "segment_addition", 
@@ -139,12 +119,8 @@
     "title": "Midpoint of a segment", 
     "live": true, 
     "description": "", 
-<<<<<<< HEAD
     "basepoints": 26.0, 
-    "h_position": 27, 
-=======
     "h_position": -22, 
->>>>>>> f6e656cb
     "slug": "midpoint_of_a_segment", 
     "kind": "Exercise", 
     "name": "midpoint_of_a_segment", 
