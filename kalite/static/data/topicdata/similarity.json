--- conflicted
+++ resolved
@@ -11,12 +11,8 @@
     "title": "Similar triangles 1", 
     "live": true, 
     "description": "", 
-<<<<<<< HEAD
     "basepoints": 15.0, 
-    "h_position": 36, 
-=======
     "h_position": -33, 
->>>>>>> f6e656cb
     "slug": "similar_triangles_1", 
     "kind": "Exercise", 
     "name": "similar_triangles_1", 
@@ -38,12 +34,8 @@
     "title": "Similar triangles 2", 
     "live": true, 
     "description": "", 
-<<<<<<< HEAD
     "basepoints": 17.0, 
-    "h_position": 37, 
-=======
     "h_position": -33, 
->>>>>>> f6e656cb
     "slug": "similar_triangles_2", 
     "kind": "Exercise", 
     "name": "similar_triangles_2", 
@@ -64,12 +56,8 @@
     "title": "Solving similar triangles 1", 
     "live": true, 
     "description": "", 
-<<<<<<< HEAD
     "basepoints": 19.0, 
-    "h_position": 38, 
-=======
     "h_position": -33, 
->>>>>>> f6e656cb
     "slug": "solving_similar_triangles_1", 
     "kind": "Exercise", 
     "name": "solving_similar_triangles_1", 
@@ -81,23 +69,15 @@
   }, 
   {
     "related_video_readable_ids": [], 
-<<<<<<< HEAD
-    "v_position": -18, 
-=======
     "v_position": 39, 
->>>>>>> f6e656cb
     "path": "/math/geometry/similarity/triangle_similarlity/e/solving_similar_triangles_2/", 
     "id": "solving_similar_triangles_2", 
     "display_name": "Solving similar triangles 2", 
     "title": "Solving similar triangles 2", 
     "live": false, 
     "description": "", 
-<<<<<<< HEAD
     "basepoints": 22.0, 
-    "h_position": 68, 
-=======
     "h_position": -32, 
->>>>>>> f6e656cb
     "slug": "solving_similar_triangles_2", 
     "kind": "Exercise", 
     "name": "solving_similar_triangles_2", 
