--- conflicted
+++ resolved
@@ -92,8 +92,5 @@
    border: 1;
    border-radius: 0;
    -webkit-appearance: none;
-<<<<<<< HEAD
-=======
    pointer-events: none;
->>>>>>> 497959f0
 }