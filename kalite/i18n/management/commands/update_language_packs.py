"""
This command is the master command for language packs. Based on
command line arguments provided, it calls all i18n commands
necessary to update language packs.

1. Updates all cached srt files  from Amara
2. Downloads latest translations from CrowdIn
3. Generates metadata on language packs (subtitles and UI translations)
4. Compiles the UI translations
5. Zips up the packs and exposes them at a static url

Good test cases:

./manage.py -l aa # language with subtitles, no translations
./manage.py -l ur-PK # language with translations, no subtitles

NOTE: all language codes internally are assumed to be in django format (e.g. en_US)
"""
import datetime
import glob
import json
import os
import re
import requests
import shutil
import tempfile
import zipfile
import StringIO

from optparse import make_option
from django.core.management.base import BaseCommand, CommandError
from django.core.management import call_command
from django.core.mail import mail_admins

import settings
import version
from settings import LOG as logging
from shared.i18n import LANGUAGE_PACK_AVAILABILITY_FILEPATH, LOCALE_ROOT, SUBTITLES_DATA_ROOT, SUBTITLE_COUNTS_FILEPATH
from shared.i18n import get_language_name, lcode_to_django, lcode_to_ietf, LanguageNotFoundError, get_language_pack_metadata_filepath, get_language_pack_filepath
from update_po import compile_po_files
from utils.general import ensure_dir, version_diff


class Command(BaseCommand):
    help = 'Updates all language packs'

    option_list = BaseCommand.option_list + (
        make_option('-d', '--days',
                    action='store',
                    dest='days',
                    default=0 if not settings.DEBUG else 365,
                    metavar="NUM_DAYS",
                    help="Update any and all subtitles that haven't been refreshed in the numebr of days given. Defaults to 0 days."),
        make_option('-l', '--lang_code',
                    action='store',
                    dest='lang_code',
                    default="all",
                    metavar="LANG_CODE",
                    help="Language code to update (default: all)"),
<<<<<<< HEAD
        make_option('--no_ka',
                    action='store_true',
                    dest='no_ka',
                    default=False,
                    help='Do not include Khan Academy content translations.'),
        make_option('--zip_file',
                    action='store',
                    dest='zip_file',
                    default=None,
                    help='a local zip file to be used instead of fetching to CrowdIn. Ignores -l if this is used.'),
        make_option('--ka_zip_file',
                    action='store',
                    dest='ka_zip_file',
                    default=None,
                    help='a local zip file to be used for KA content instead of fetching to CrowdIn. Ignores -l if this is used.'),
=======
        make_option('-o', '--use_local',
                    action='store_true',
                    dest='use_local',
                    default=False,
                    metavar="USE_LOCAL",
                    help="Use the local po files, instead of refreshing from online (a way to test translation tweaks)"),
>>>>>>> 5eacab40
    )

    def handle(self, **options):
        if not settings.CENTRAL_SERVER:
            raise CommandError("This must only be run on the central server.")
        if not options["lang_code"] or options["lang_code"].lower() == "all":
            lang_codes = None
        else:
            lang_codes = [lcode_to_django(lc) for lc in options["lang_code"].split(",")]

        obliterate_old_schema()

        # Raw language code for srts
        update_srts(days=options["days"], lang_codes=lang_codes)

        # Converted language code for language packs
<<<<<<< HEAD
        update_language_packs(
            lang_codes=lang_codes,
            zip_file=options['zip_file'],
            ka_zip_file=options['ka_zip_file'],
            download_ka_translations=not options['no_ka'],
        )
=======
        update_language_packs(lang_codes=lang_codes, use_local=options["use_local"])
>>>>>>> 5eacab40


def update_srts(days, lang_codes):
    """
    Run the commands to update subtitles that haven't been updated in the number of days provided.
    Default is to update all srt files that haven't been requested in 30 days
    """
    date = '{0.month}/{0.day}/{0.year}'.format(datetime.date.today() - datetime.timedelta(int(days)))
    logging.info("Updating subtitles that haven't been refreshed since %s" % date)
    call_command("generate_subtitle_map", date_since_attempt=date)
    for lang_code in lang_codes:
        call_command("cache_subtitles", date_since_attempt=date, lang_code=lang_code)


<<<<<<< HEAD
def update_language_packs(lang_codes=None, download_ka_translations=True, zip_file=None, ka_zip_file=None):

    logging.info("Downloading %s language(s)" % lang_codes)

    # Download latest UI translations from CrowdIn
    assert hasattr(settings, "CROWDIN_PROJECT_ID") and hasattr(settings, "CROWDIN_PROJECT_KEY"), "Crowdin keys must be set to do this."

    for lang_code in (lang_codes or [None]):
        download_latest_translations(
            lang_code=lang_code,
            project_id=settings.CROWDIN_PROJECT_ID,
            project_key=settings.CROWDIN_PROJECT_KEY,
            zip_file=zip_file,
        )

        # Download Khan Academy translations too
        if download_ka_translations:
            assert hasattr(settings, "KA_CROWDIN_PROJECT_ID") and hasattr(settings, "KA_CROWDIN_PROJECT_KEY"), "KA Crowdin keys must be set to do this."

            logging.info("Downloading Khan Academy translations...")
            download_latest_translations(
                lang_code=lang_code,
                project_id=settings.KA_CROWDIN_PROJECT_ID,
                project_key=settings.KA_CROWDIN_PROJECT_KEY,
                zip_file=ka_zip_file,
                rebuild=False,  # just to be friendly to KA--we shouldn't force a rebuild
            )

=======
def update_language_packs(lang_codes=None, use_local=False):
    """
    """
    # Download latest UI translations from CrowdIn
    if not use_local:
        download_latest_translations()  # always get all

>>>>>>> 5eacab40
    # Compile
    (out, err, rc) = compile_po_files(lang_codes=lang_codes)  # converts to django
    broken_langs = handle_po_compile_errors(lang_codes=lang_codes, out=out, err=err, rc=rc)

    # Loop through new UI translations & subtitles, create/update unified meta data
    generate_metadata(lang_codes=lang_codes, broken_langs=broken_langs)

    # Zip
    zip_language_packs(lang_codes=lang_codes)


def obliterate_old_schema():
    """Move srt files from static/srt to locale directory and file them by language code, delete any old locale directories"""
    srt_root = os.path.join(settings.STATIC_ROOT, "srt")


    for locale_root in settings.LOCALE_PATHS:
        if not os.path.exists(locale_root):
            continue
        for lang in os.listdir(locale_root):
            # Skips if not a directory
            if not os.path.isdir(os.path.join(locale_root, lang)):
                continue
            # If it isn't crowdin/django format, keeeeeeellllllll
            if lang != lcode_to_django(lang):
                logging.info("Deleting %s directory because it does not fit our language code format standards" % lang)
                shutil.rmtree(os.path.join(locale_root, lang))

    if os.path.exists(os.path.join(settings.STATIC_ROOT, "srt")):
        logging.info("Outdated schema detected for storing srt files. Hang tight, the moving crew is on it.")
        for lang in os.listdir(srt_root):
            # Skips if not a directory
            if not os.path.isdir(os.path.join(srt_root, lang)):
                continue
            lang_srt_path = os.path.join(srt_root, lang, "subtitles/")
            lang_locale_path = os.path.join(locale_root, lang)
            ensure_dir(lang_locale_path)
            dst = os.path.join(lang_locale_path, "subtitles")

            for srt_file_path in glob.glob(os.path.join(lang_srt_path, "*.srt")):
                base_path, srt_filename = os.path.split(srt_file_path)
                if not os.path.exists(os.path.join(dst, srt_filename)):
                    ensure_dir(dst)
                    shutil.move(srt_file_path, os.path.join(dst, srt_filename))

        shutil.rmtree(srt_root)
        logging.info("Move completed.")

def handle_po_compile_errors(lang_codes=None, out=None, err=None, rc=None):
    """
    Return list of languages to not rezip due to errors in compile process.
    Then email admins errors.
    """

    broken_codes = re.findall(r'(?<=ka-lite/locale/)\w+(?=/LC_MESSAGES)', err) or []

    if lang_codes:
        # Only show the errors relevant to the list of language codes passed in.
        lang_codes = set([lcode_to_django(lc) for lc in lang_codes])
        broken_codes = list(set(broken_codes).intersection(lang_codes))

    if broken_codes:
        logging.warning("Found %d errors while compiling in codes %s. Mailing admins report now."  % (len(broken_codes), ', '.join(broken_codes)))
        subject = "Error while compiling po files"
        commands = "\n".join(["python manage.py compilemessages -l %s" % lc for lc in broken_codes])
        message =  """The following codes had errors when compiling their po files: %s.
                   Please rerun the following commands to see specific line numbers
                   that need to be corrected on CrowdIn, before we can update the language packs.
                   %s""" % (
            ', '.join([lcode_to_ietf(lc) for lc in broken_codes]),
            commands,
        )
        if not settings.DEBUG:
            mail_admins(subject=subject, message=message)
            logging.info("Report sent.")
        else:
            logging.info("DEBUG is True so not sending email, but would have sent the following: SUBJECT: %s; MESSAGE: %s"  % (subject, message))

    return broken_codes


def download_latest_translations(project_id=settings.CROWDIN_PROJECT_ID,
                                 project_key=settings.CROWDIN_PROJECT_KEY,
                                 lang_code="all",
                                 zip_file=None,
                                 rebuild=True):
    """
    Download latest translations from CrowdIn to corresponding locale
    directory. If zip_file is given, use that as the zip file
    instead of going through CrowdIn.

    """
    # Get zip file of translations
    if zip_file and os.path.exists(zip_file):
        logging.info("Using local zip file at %s" % zip_file)
        z = zipfile.ZipFile(zip_file)
        # use the name of the zip file to infer the language code, if needed
        lang_code = lang_code or os.path.splitext(os.path.basename(zip_file))[0]

<<<<<<< HEAD
    else:
        # Tell CrowdIn to Build latest package
        if rebuild:
            build_translations()

        logging.info("Attempting to download a zip archive of current translations")
        request_url = "http://api.crowdin.net/api/project/%s/download/%s.zip?key=%s" % (project_id, lang_code, project_key)
        r = requests.get(request_url)
        try:
            r.raise_for_status()
        except Exception as e:
            if r.status_code == 401:
                raise CommandError("Error: 401 Unauthorized while trying to access the CrowdIn API. Be sure to set CROWDIN_PROJECT_ID and CROWDIN_PROJECT_KEY in local_settings.py.")
            else:
                raise CommandError("Error: %s - couldn't connect to CrowdIn API - cannot continue without that zip file!" % e)
=======
    # Build latest package
    build_translations()

    # Get zip file of translations
    logging.info("Attempting to download a zip archive of current translations")
    request_url = "http://api.crowdin.net/api/project/%s/download/%s.zip?key=%s" % (project_id, language_code, project_key)
    r = requests.get(request_url)
    try:
        r.raise_for_status()
    except Exception as e:
        if r.status_code == 401:
            raise CommandError("Error: 401 Unauthorized while trying to access the CrowdIn API. Be sure to set CROWDIN_PROJECT_ID and CROWDIN_PROJECT_KEY in local_settings.py.")
>>>>>>> 5eacab40
        else:
            logging.info("Successfully downloaded zip archive")

        # Unpack into temp dir
        z = zipfile.ZipFile(StringIO.StringIO(r.content))

        if zip_file:
            with open(zip_file, "wb") as fp:  # save the zip file
                fp.write(r.content)

<<<<<<< HEAD
=======
    # Unpack into temp dir
    z = zipfile.ZipFile(StringIO.StringIO(r.content))
>>>>>>> 5eacab40
    tmp_dir_path = tempfile.mkdtemp()
    z.extractall(tmp_dir_path)

    # Copy over new translations
<<<<<<< HEAD
    extract_new_po(tmp_dir_path, lang_codes=[lang_code] if lang_code != "all" else None)
=======
    extract_new_po(tmp_dir_path, language_codes=[language_code] if language_code != "all" else None)
>>>>>>> 5eacab40

    # Clean up tracks
    if os.path.exists(tmp_dir_path):
        shutil.rmtree(tmp_dir_path)


def build_translations(project_id=settings.CROWDIN_PROJECT_ID, project_key=settings.CROWDIN_PROJECT_KEY):
    """Build latest translations into zip archive on CrowdIn"""

    logging.info("Requesting that CrowdIn build a fresh zip of our translations")
    request_url = "http://api.crowdin.net/api/project/%s/export?key=%s" % (project_id, project_key)
    r = requests.get(request_url)
    try:
        r.raise_for_status()
    except Exception as e:
        logging.error(e)


def extract_new_po(tmp_dir_path=None, lang_codes=[]):
    """Move newly downloaded po files to correct location in locale direction"""

    if not tmp_dir_path:
        tmp_dir_path = tempfile.mkdtemp()

    logging.info("Unpacking new translations")
    update_languages = os.listdir(tmp_dir_path)
    if lang_codes:  # limit based on passed in limitations
        update_languages = set(update_languages).intersection(set(lang_codes))

    for lang in update_languages:
        converted_code = lcode_to_django(lang)
        # ensure directory exists in locale folder, and then overwrite local po files with new ones
        ensure_dir(os.path.join(LOCALE_ROOT, converted_code, "LC_MESSAGES"))
        for po_file in glob.glob(os.path.join(tmp_dir_path, lang, "*/*.po")):
            if "js" in os.path.basename(po_file):
                shutil.copy(po_file, os.path.join(LOCALE_ROOT, converted_code, "LC_MESSAGES", "djangojs.po"))
            else:
                shutil.copy(po_file, os.path.join(LOCALE_ROOT, converted_code, "LC_MESSAGES", "django.po"))


def generate_metadata(lang_codes=None, broken_langs=None):
    """
    Loop through locale folder, create or update language specific meta and create or update master file, skipping broken languages

    note: broken_langs must be in django format.
    """
    logging.info("Generating new language pack metadata")

    lang_codes = lang_codes or os.listdir(LOCALE_ROOT)
    try:
        with open(LANGUAGE_PACK_AVAILABILITY_FILEPATH, "r") as fp:
            master_metadata = json.load(fp)
        if isinstance(master_metadata, list):
            logging.info("Code switched from list to dict to support single language LanguagePack updates; converting your old list storage for dictionary storage.")
            master_list = master_metadata
            master_metadata = {}
            for lang_meta in master_list:
                master_metadata[lang_meta["code"]] = lang_meta
    except Exception as e:
        logging.warn("Error opening language pack metadata: %s; resetting" % e)
        master_metadata = {}

    # loop through all languages in locale, update master file
    crowdin_meta_dict = download_crowdin_metadata()
    with open(SUBTITLE_COUNTS_FILEPATH, "r") as fp:
        subtitle_counts = json.load(fp)

    for lc in lang_codes:
        lang_code_django = lcode_to_django(lc)
        lang_code_ietf = lcode_to_ietf(lc)
        lang_name = get_language_name(lang_code_ietf)

        # skips anything not a directory, or with errors
        if not os.path.isdir(os.path.join(LOCALE_ROOT, lang_code_django)):
            logging.info("Skipping item %s because it is not a directory" % lang_code_django)
            continue
        elif lang_code_django in broken_langs:  # broken_langs is django format
            logging.info("Skipping directory %s because it triggered an error during compilemessages. The admins should have received a report about this and must fix it before this pack will be updateed." % lang_code_django)
            continue

        # Gather existing metadata
        crowdin_meta = next((meta for meta in crowdin_meta_dict if meta["code"] == lang_code_ietf), {})
        metadata_filepath = get_language_pack_metadata_filepath(lang_code_ietf)
        try:
            with open(metadata_filepath) as fp:
                local_meta = json.load(fp)
        except Exception as e:
            logging.warn("Error opening language pack metadata (%s): %s; resetting" % (metadata_filepath, e))
            local_meta = {}

        try:
            # update metadata
            updated_meta = {
                "code": lcode_to_ietf(crowdin_meta.get("code") or lang_code_django),  # user-facing code
                "name": crowdin_meta.get("name") or lang_name,
                "percent_translated": int(crowdin_meta.get("approved_progress", 0)),
                "phrases": int(crowdin_meta.get("phrases", 0)),
                "approved_translations": int(crowdin_meta.get("approved", 0)),
            }

            # Obtain current number of subtitles
            entry = subtitle_counts.get(lang_name, {})
            srt_count = entry.get("count", 0)

            updated_meta.update({
                "software_version": version.VERSION,
                "subtitle_count": srt_count,
            })

        except LanguageNotFoundError:
            logging.error("Unrecognized language; must skip item %s" % lang_code_django)
            continue

        language_pack_version = increment_language_pack_version(local_meta, updated_meta)
        updated_meta["language_pack_version"] = language_pack_version
        local_meta.update(updated_meta)

        # Write locally (this is used on download by distributed server to update it's database)
        with open(metadata_filepath, 'w') as output:
            json.dump(local_meta, output)

        # Update master (this is used for central server to handle API requests for data)
        master_metadata[lang_code_ietf] = local_meta

    # Save updated master
    ensure_dir(os.path.dirname(LANGUAGE_PACK_AVAILABILITY_FILEPATH))
    with open(LANGUAGE_PACK_AVAILABILITY_FILEPATH, 'w') as output:
        json.dump(master_metadata, output)
    logging.info("Local record of translations updated")


def download_crowdin_metadata(project_id=settings.CROWDIN_PROJECT_ID, project_key=settings.CROWDIN_PROJECT_KEY):
    """Return tuple in format (total_strings, total_translated, percent_translated)"""

    request_url = "http://api.crowdin.net/api/project/%s/status?key=%s&json=True" % (project_id, project_key)
    resp = requests.get(request_url)
    resp.raise_for_status()

    crowdin_meta_dict = json.loads(resp.content)
    return crowdin_meta_dict


def increment_language_pack_version(local_meta, updated_meta):
    """Increment language pack version if translations have been updated (start over if software version has incremented)"""
    if not local_meta or version_diff(local_meta.get("software_version"), version.VERSION) < 0:
        # set to one for the first time, or if this is the first build of a new software version
        language_pack_version = 1
    elif local_meta.get("total_translated") == updated_meta.get("approved") and local_meta.get("subtitle_count") == updated_meta.get("subtitle_count"):
        language_pack_version = local_meta.get("language_pack_version") or 1
    else:
        language_pack_version = local_meta.get("language_pack_version") + 1
    return language_pack_version



def zip_language_packs(lang_codes=None):
    """Zip up and expose all language packs

    converts all into ietf
    """

    lang_codes = lang_codes or os.listdir(LOCALE_ROOT)
    lang_codes = [lcode_to_ietf(lc) for lc in lang_codes]
    logging.info("Zipping up %d language pack(s)" % len(lang_codes))

    for lang_code_ietf in lang_codes:
        lang_code_django = lcode_to_django(lang_code_ietf)
        lang_locale_path = os.path.join(LOCALE_ROOT, lang_code_django)

        if not os.path.exists(lang_locale_path):
            logging.warn("Unexpectedly skipping missing directory: %s" % lang_code_django)
        elif not os.path.isdir(lang_locale_path):
            logging.error("Skipping language where a file exists where a directory was expected: %s" % lang_code_django)

        # Create a zipfile for this language
        zip_filepath = get_language_pack_filepath(lang_code_ietf)
        ensure_dir(os.path.dirname(zip_filepath))
        z = zipfile.ZipFile(zip_filepath, 'w', zipfile.ZIP_DEFLATED)

        # Get every single file in the directory and zip it up
        for metadata_file in glob.glob('%s/*.json' % lang_locale_path):
            z.write(os.path.join(lang_locale_path, metadata_file), arcname=os.path.basename(metadata_file))
        for mo_file in glob.glob('%s/LC_MESSAGES/*.mo' % lang_locale_path):
            z.write(os.path.join(lang_locale_path, mo_file), arcname=os.path.join("LC_MESSAGES", os.path.basename(mo_file)))
        for srt_file in glob.glob('%s/subtitles/*.srt' % lang_locale_path):
            z.write(os.path.join(lang_locale_path, srt_file), arcname=os.path.join("subtitles", os.path.basename(srt_file)))
        z.close()
    logging.info("Done.")<|MERGE_RESOLUTION|>--- conflicted
+++ resolved
@@ -57,7 +57,6 @@
                     default="all",
                     metavar="LANG_CODE",
                     help="Language code to update (default: all)"),
-<<<<<<< HEAD
         make_option('--no_ka',
                     action='store_true',
                     dest='no_ka',
@@ -73,14 +72,12 @@
                     dest='ka_zip_file',
                     default=None,
                     help='a local zip file to be used for KA content instead of fetching to CrowdIn. Ignores -l if this is used.'),
-=======
         make_option('-o', '--use_local',
                     action='store_true',
                     dest='use_local',
                     default=False,
                     metavar="USE_LOCAL",
                     help="Use the local po files, instead of refreshing from online (a way to test translation tweaks)"),
->>>>>>> 5eacab40
     )
 
     def handle(self, **options):
@@ -97,16 +94,13 @@
         update_srts(days=options["days"], lang_codes=lang_codes)
 
         # Converted language code for language packs
-<<<<<<< HEAD
         update_language_packs(
             lang_codes=lang_codes,
             zip_file=options['zip_file'],
             ka_zip_file=options['ka_zip_file'],
             download_ka_translations=not options['no_ka'],
+            use_local=options["use_local"],
         )
-=======
-        update_language_packs(lang_codes=lang_codes, use_local=options["use_local"])
->>>>>>> 5eacab40
 
 
 def update_srts(days, lang_codes):
@@ -121,44 +115,35 @@
         call_command("cache_subtitles", date_since_attempt=date, lang_code=lang_code)
 
 
-<<<<<<< HEAD
-def update_language_packs(lang_codes=None, download_ka_translations=True, zip_file=None, ka_zip_file=None):
+def update_language_packs(lang_codes=None, download_ka_translations=True, zip_file=None, ka_zip_file=None, use_local=False):
 
     logging.info("Downloading %s language(s)" % lang_codes)
 
-    # Download latest UI translations from CrowdIn
-    assert hasattr(settings, "CROWDIN_PROJECT_ID") and hasattr(settings, "CROWDIN_PROJECT_KEY"), "Crowdin keys must be set to do this."
-
-    for lang_code in (lang_codes or [None]):
-        download_latest_translations(
-            lang_code=lang_code,
-            project_id=settings.CROWDIN_PROJECT_ID,
-            project_key=settings.CROWDIN_PROJECT_KEY,
-            zip_file=zip_file,
-        )
-
-        # Download Khan Academy translations too
-        if download_ka_translations:
-            assert hasattr(settings, "KA_CROWDIN_PROJECT_ID") and hasattr(settings, "KA_CROWDIN_PROJECT_KEY"), "KA Crowdin keys must be set to do this."
-
-            logging.info("Downloading Khan Academy translations...")
+    if not use_local:
+        # Download latest UI translations from CrowdIn
+        assert hasattr(settings, "CROWDIN_PROJECT_ID") and hasattr(settings, "CROWDIN_PROJECT_KEY"), "Crowdin keys must be set to do this."
+
+        for lang_code in (lang_codes or [None]):
             download_latest_translations(
                 lang_code=lang_code,
-                project_id=settings.KA_CROWDIN_PROJECT_ID,
-                project_key=settings.KA_CROWDIN_PROJECT_KEY,
-                zip_file=ka_zip_file,
-                rebuild=False,  # just to be friendly to KA--we shouldn't force a rebuild
+                project_id=settings.CROWDIN_PROJECT_ID,
+                project_key=settings.CROWDIN_PROJECT_KEY,
+                zip_file=zip_file,
             )
 
-=======
-def update_language_packs(lang_codes=None, use_local=False):
-    """
-    """
-    # Download latest UI translations from CrowdIn
-    if not use_local:
-        download_latest_translations()  # always get all
-
->>>>>>> 5eacab40
+            # Download Khan Academy translations too
+            if download_ka_translations:
+                assert hasattr(settings, "KA_CROWDIN_PROJECT_ID") and hasattr(settings, "KA_CROWDIN_PROJECT_KEY"), "KA Crowdin keys must be set to do this."
+
+                logging.info("Downloading Khan Academy translations...")
+                download_latest_translations(
+                    lang_code=lang_code,
+                    project_id=settings.KA_CROWDIN_PROJECT_ID,
+                    project_key=settings.KA_CROWDIN_PROJECT_KEY,
+                    zip_file=ka_zip_file,
+                    rebuild=False,  # just to be friendly to KA--we shouldn't force a rebuild
+                )
+
     # Compile
     (out, err, rc) = compile_po_files(lang_codes=lang_codes)  # converts to django
     broken_langs = handle_po_compile_errors(lang_codes=lang_codes, out=out, err=err, rc=rc)
@@ -258,7 +243,6 @@
         # use the name of the zip file to infer the language code, if needed
         lang_code = lang_code or os.path.splitext(os.path.basename(zip_file))[0]
 
-<<<<<<< HEAD
     else:
         # Tell CrowdIn to Build latest package
         if rebuild:
@@ -274,20 +258,6 @@
                 raise CommandError("Error: 401 Unauthorized while trying to access the CrowdIn API. Be sure to set CROWDIN_PROJECT_ID and CROWDIN_PROJECT_KEY in local_settings.py.")
             else:
                 raise CommandError("Error: %s - couldn't connect to CrowdIn API - cannot continue without that zip file!" % e)
-=======
-    # Build latest package
-    build_translations()
-
-    # Get zip file of translations
-    logging.info("Attempting to download a zip archive of current translations")
-    request_url = "http://api.crowdin.net/api/project/%s/download/%s.zip?key=%s" % (project_id, language_code, project_key)
-    r = requests.get(request_url)
-    try:
-        r.raise_for_status()
-    except Exception as e:
-        if r.status_code == 401:
-            raise CommandError("Error: 401 Unauthorized while trying to access the CrowdIn API. Be sure to set CROWDIN_PROJECT_ID and CROWDIN_PROJECT_KEY in local_settings.py.")
->>>>>>> 5eacab40
         else:
             logging.info("Successfully downloaded zip archive")
 
@@ -298,20 +268,11 @@
             with open(zip_file, "wb") as fp:  # save the zip file
                 fp.write(r.content)
 
-<<<<<<< HEAD
-=======
-    # Unpack into temp dir
-    z = zipfile.ZipFile(StringIO.StringIO(r.content))
->>>>>>> 5eacab40
     tmp_dir_path = tempfile.mkdtemp()
     z.extractall(tmp_dir_path)
 
     # Copy over new translations
-<<<<<<< HEAD
     extract_new_po(tmp_dir_path, lang_codes=[lang_code] if lang_code != "all" else None)
-=======
-    extract_new_po(tmp_dir_path, language_codes=[language_code] if language_code != "all" else None)
->>>>>>> 5eacab40
 
     # Clean up tracks
     if os.path.exists(tmp_dir_path):
