"""
For functions mucking with internet access
"""
import os
import requests
import socket

from urlparse import parse_qs, urlsplit, urlunsplit
from urllib import urlencode

from django.http import HttpResponse
from django.utils import simplejson

from settings import LOG as logging


class StatusException(Exception):
    """Class used for turning a HTTP response error into an exception"""
    def __init__(self, message, status_code):
        super(StatusException, self).__init__(message)
        self.args = (status_code,)
        self.status_code = status_code

<<<<<<< HEAD

=======
        
>>>>>>> 83b922fb
class JsonResponse(HttpResponse):
    """Wrapper class for generating a HTTP response with JSON data"""
    def __init__(self, content, *args, **kwargs):
        if not isinstance(content, basestring):
            content = simplejson.dumps(content, ensure_ascii=False)
        super(JsonResponse, self).__init__(content, content_type='application/json', *args, **kwargs)


class JsonpResponse(HttpResponse):
    """Wrapper class for generating a HTTP response with JSONP data"""
    def __init__(self, content, callback, *args, **kwargs):
        if not isinstance(content, basestring):
            content = simplejson.dumps(content, ensure_ascii=False)
        # wrap the content in the callback function, to turn it into JSONP
        content = "%s(%s);" % (callback, content)
        super(JsonpResponse, self).__init__(content, content_type='application/javascript', *args, **kwargs)

    
def am_i_online(url, expected_val=None, search_string=None, timeout=5, allow_redirects=True):
    """Test whether we are online or not.
    returns True or False.  
    Eats all exceptions!
    """
    assert not (search_string and expected_val is not None), "Search string and expected value cannot both be set"

    try:
        if not search_string and expected_val is None:
            response = requests.head(url)
        else:
            response = requests.get(url, timeout=timeout, allow_redirects=allow_redirects)

        # Validate that response came from the requested url
        if response.status_code != 200:
            return False
        elif not allow_redirects and response.url != url:
            return False
        
        # Check the output, if expected values are specified
        if expected_val is not None:
            return expected_val == response.text
        elif search_string:
            return search_string in response.text
        
        return True
        
    except Exception as e:
        logging.debug("am_i_online: %s" % e)
        return False


<<<<<<< HEAD
def is_loopback_connection(request):
    """ Test whether the IP making the request is the same as the IP serving the request. """
    try:
        # get the server's host from the HTTP headers
        host = request.META.get("HTTP_HOST", "127.0.0.1")
        # remove the port, if it's there
        host_name = host.split(":")[0]
        # get the IP address from a structure like ('localhost', [], ['127.0.0.1'])
        host_ip = socket.gethostbyaddr(host_name)[2][0]
        # if the requester's IP is either localhost or the server's public IP, then it's a loopback
        return request.META.get("REMOTE_ADDR") in ["127.0.0.1", host_ip]
    except:
        return False

    
=======
>>>>>>> 83b922fb
def generate_all_paths(path, base_path="/"):

    if not base_path.endswith("/"):   # Must have trailing slash to work.
        base_path += "/"
        
    if not path.endswith("/"):        # Must NOT have trailing slash to work.
        path = path[0:-1]
        
    all_paths = []
    cur_path = base_path[0:-1]
    for dirname in path[len(base_path)-1:].split("/"): # start AFTER the base path
        cur_path += dirname + "/"
        all_paths.append(cur_path)
    return all_paths


def set_query_params(url, param_dict):
    """Given a URL, set or replace a query parameter and return the
    modified URL.

    >>> set_query_params('http://example.com?foo=bar&biz=baz',  {'foo': 'stuff'})
    'http://example.com?foo=stuff&biz=baz'

    modified from http://stackoverflow.com/questions/4293460/how-to-add-custom-parameters-to-an-url-query-string-with-python
    """
    scheme, netloc, path, query_string, fragment = urlsplit(url)
    query_params = parse_qs(query_string)

    for param_name, param_value in param_dict.items():
        query_params[param_name] = [param_value]
    new_query_string = urlencode(query_params, doseq=True)

    return urlunsplit((scheme, netloc, path, new_query_string, fragment))


if __name__ == "__main__":
    print generate_all_paths("/test/me/out")
    print generate_all_paths("/test/me/out/")
    print generate_all_paths("/test/me/out", base_path="/test")
    
    print am_i_online()<|MERGE_RESOLUTION|>--- conflicted
+++ resolved
@@ -21,11 +21,7 @@
         self.args = (status_code,)
         self.status_code = status_code
 
-<<<<<<< HEAD
 
-=======
-        
->>>>>>> 83b922fb
 class JsonResponse(HttpResponse):
     """Wrapper class for generating a HTTP response with JSON data"""
     def __init__(self, content, *args, **kwargs):
@@ -76,7 +72,6 @@
         return False
 
 
-<<<<<<< HEAD
 def is_loopback_connection(request):
     """ Test whether the IP making the request is the same as the IP serving the request. """
     try:
@@ -91,9 +86,7 @@
     except:
         return False
 
-    
-=======
->>>>>>> 83b922fb
+
 def generate_all_paths(path, base_path="/"):
 
     if not base_path.endswith("/"):   # Must have trailing slash to work.
