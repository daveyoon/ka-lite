--- conflicted
+++ resolved
@@ -12,13 +12,8 @@
 
 import settings
 from config.models import Settings
-<<<<<<< HEAD
-from securesync.models import Device, DeviceZone, Zone, Facility
+from securesync.models import Device, DeviceZone, Zone, Facility, FacilityUser
 from utils.internet import JsonResponse
-#from securesync.views import facility_selection
-=======
-from securesync.models import Device, DeviceZone, Zone, Facility, FacilityUser
->>>>>>> 7e4085e5
 
 
 def central_server_only(handler):
@@ -260,8 +255,23 @@
     # This is where the actual distributed server check is done (require_admin)
     return wrapper_fn_central if settings.CENTRAL_SERVER else require_admin(handler)
 
-<<<<<<< HEAD
-    return wrapper_fn if settings.CENTRAL_SERVER else require_admin(handler)
+
+def require_superuser(handler):
+    """
+    Level 4: require a Django admin (superuser)
+    
+    ***
+    *** Note: Not yet used, nor tested. ***
+    ***
+    
+    """
+    def wrapper_fn(request, *args, **kwargs):
+        if getattr(request.user, is_superuser, False):
+            return handler(request, *args, **kwargs)
+        else:
+            raise PermissionDenied(_("Must be logged in as a superuser to access this endpoint."))
+    return wrapper_fn
+
 
 def return_jsonp(handler):
     """A general wrapper to functions that return json.
@@ -279,21 +289,4 @@
             jsonp = '%s(%s);' % (request.REQUEST['callback'], json.content)
             return JsonResponse(jsonp)
         return JsonResponse(json.content)
-=======
-
-def require_superuser(handler):
-    """
-    Level 4: require a Django admin (superuser)
-    
-    ***
-    *** Note: Not yet used, nor tested. ***
-    ***
-    
-    """
-    def wrapper_fn(request, *args, **kwargs):
-        if getattr(request.user, is_superuser, False):
-            return handler(request, *args, **kwargs)
-        else:
-            raise PermissionDenied(_("Must be logged in as a superuser to access this endpoint."))
->>>>>>> 7e4085e5
     return wrapper_fn