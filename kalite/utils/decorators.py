--- conflicted
+++ resolved
@@ -13,10 +13,7 @@
 import settings
 from config.models import Settings
 from securesync.models import Device, DeviceZone, Zone, Facility, FacilityUser
-<<<<<<< HEAD
 from utils.internet import JsonResponse
-=======
->>>>>>> 7d543692
 
 
 def central_server_only(handler):
@@ -25,11 +22,7 @@
     """
     def wrapper_fn(*args, **kwargs):
         if not settings.CENTRAL_SERVER:
-<<<<<<< HEAD
             raise Http404("This path is only available on the central server.")
-=======
-            return Http404("This path is only available on the central server.")
->>>>>>> 7d543692
         return handler(*args, **kwargs)
     return wrapper_fn
 
@@ -40,16 +33,11 @@
     """
     def wrapper_fn(*args, **kwargs):
         if settings.CENTRAL_SERVER:
-<<<<<<< HEAD
             raise Http404(_("This path is only available on distributed servers."))
-=======
-            return Http404(_("This path is only available on distributed servers."))
->>>>>>> 7d543692
         return handler(*args, **kwargs)
     return wrapper_fn
 
 
-<<<<<<< HEAD
 def api_handle_error_with_json(handler):
     """
     All API requests should return JSON objects, even when unexpected errors occur.
@@ -73,16 +61,6 @@
     if not handler:
         handler = lambda request, facility, *args, **kwargs: facility
 
-=======
-def facility_from_request(handler=None, request=None, *args, **kwargs):
-    """
-    Goes through the request object to retrieve facility information, if possible.
-    """
-    assert handler or request
-    if not handler:
-        handler = lambda request, facility, *args, **kwargs: facility
-
->>>>>>> 7d543692
     def wrapper_fn(request, *args, **kwargs):
         if kwargs.get("facility_id",None):
             facility = get_object_or_None(pk=kwargs["facility_id"])
@@ -130,8 +108,9 @@
     """
     Gets ID of requested user (not necessarily the user logged in)
     """
-<<<<<<< HEAD
-    assert handler or request
+    assert handler or request, "must specify handler or request."
+    assert not args, "positional arguments screw things up--don't use them here."
+
     if not handler:
         handler = lambda request, user, *args, **kwargs: user
 
@@ -140,26 +119,9 @@
         user = user or request.session.get("facility_user", None)
         return handler(request, *args, user=user, **kwargs)
     return wrapper_fn if not request else wrapper_fn(request=request, *args, **kwargs)
-=======
-    assert handler or request, "must specify handler or request."
-    assert not args, "positional arguments screw things up--don't use them here."
-
-    if not handler:
-        handler = lambda request, user, *args, **kwargs: user
->>>>>>> 7d543692
-
-    def wrapper_fn(request, *args, **kwargs):
-        user = get_object_or_None(FacilityUser, id=request.REQUEST.get("user"))
-        user = user or request.session.get("facility_user", None)
-        return handler(request, *args, user=user, **kwargs)
-    return wrapper_fn if not request else wrapper_fn(request=request, *args, **kwargs)
-
-<<<<<<< HEAD
+
+
 #@distributed_server_only
-=======
-
-@distributed_server_only
->>>>>>> 7d543692
 def require_login(handler):
     """
    (Level 1) Make sure that a user is logged in to the distributed server.
@@ -204,7 +166,6 @@
     or explicitly (specifying their own user ID) get through.
     Admins and teachers also get through.
     """
-<<<<<<< HEAD
     if settings.CENTRAL_SERVER:
         return require_authorized_admin(handler)
 
@@ -219,34 +180,13 @@
             if getattr(request, "is_admin", False):
                 return handler(request, *args, **kwargs)
             else: 
-                user = get_user_from_request(request)
+                user = get_user_from_request(request=request)
                 if request.session.get("facility_user", None) == user:
                     return handler(request, *args, **kwargs)
                 else:
                     raise PermissionDenied(_("You requested information for a user that you are not authorized to view."))
             return require_admin(handler)
         return wrapper_fn_distributed
-=======
-
-    @distributed_server_only
-    @require_login
-    def wrapper_fn_distributed(request, *args, **kwargs):
-        """
-        Everything is allowed for admins on distributed server.
-        For students, they can only access their own account.
-        """
-        if getattr(request, "is_admin", False):
-            return handler(request, *args, **kwargs)
-        else: 
-            user = get_user_from_request(request=request)
-            if request.session.get("facility_user", None) == user:
-                return handler(request, *args, **kwargs)
-            else:
-                raise PermissionDenied(_("You requested information for a user that you are not authorized to view."))
-        return require_admin(handler)
-
-    return require_authorized_admin(handler) if settings.CENTRAL_SERVER else wrapper_fn_distributed
->>>>>>> 7d543692
 
 
 def require_authorized_admin(handler):
@@ -271,17 +211,10 @@
         # inline import, to avoid unnecessary dependency on central server module
         #    on the distributed server.
         from central.models import Organization
-<<<<<<< HEAD
 
         logged_in_user = request.user
         assert not logged_in_user.is_anonymous(), "Wrapped by login_required!"
 
-=======
-
-        logged_in_user = request.user
-        assert not logged_in_user.is_anonymous(), "Wrapped by login_required!"
-
->>>>>>> 7d543692
         # Take care of superusers (Django admins).
         if logged_in_user.is_superuser:
             return handler(request, *args, **kwargs)
@@ -340,13 +273,8 @@
 
     # This is where the actual distributed server check is done (require_admin)
     return wrapper_fn_central if settings.CENTRAL_SERVER else require_admin(handler)
-<<<<<<< HEAD
-
-
-=======
-
-
->>>>>>> 7d543692
+
+
 def require_superuser(handler):
     """
     Level 4: require a Django admin (superuser)
