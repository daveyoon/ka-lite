--- conflicted
+++ resolved
@@ -13,11 +13,7 @@
 import settings
 from config.models import Settings
 from securesync.models import Device, DeviceZone, Zone, Facility, FacilityUser
-<<<<<<< HEAD
 from utils.internet import JsonResponse, JsonpResponse
-=======
-from utils.internet import JsonResponse
->>>>>>> 2a003d54
 
 
 def central_server_only(handler):
