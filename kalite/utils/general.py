--- conflicted
+++ resolved
@@ -1,9 +1,6 @@
 """
-<<<<<<< HEAD
-=======
 Miscellaneous utility functions (no dependence on non-standard packages, such as Django) 
 
->>>>>>> 7d543692
 General string, integer, date functions.
 """
 
@@ -65,7 +62,6 @@
         raise NotImplementedError("Unrecognized units: '%s'" % units)
 
 
-<<<<<<< HEAD
 def max_none(data):
     """
     Given a list of data, returns the max... removing None elements first, for comparison "safety".
@@ -82,13 +78,6 @@
     return max(non_none_data) if non_none_data else None
 
 
-if __name__ == "__main__":
-    import datetime
-    d1 = datetime.datetime.now()
-    d2 = datetime.datetime(2000, 12, 1)
-    print datediff(d1, d2, units="seconds")
-    print datediff(d1-d2)
-=======
 def version_diff(v1, v2):
     """
     Diff is the integer difference between the most leftward part of the versions that differ.
@@ -123,5 +112,4 @@
         if cur_diff:
             return cur_diff
 
-    return 0
->>>>>>> 7d543692
+    return 0