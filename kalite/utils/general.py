"""
Miscellaneous utility functions (no dependence on non-standard packages, such as Django) 

General string, integer, date functions.
"""
import datetime
import os


class InvalidDateFormat(Exception):

    def __str__(value):
        return "Invalid date format. Please format your date (-d) flag like this: 'MM/DD/YYYY'"

class InvalidDirectoryFormat(Exception):

    def __str__(value):
        return "Invalid directory format. Please ensure you are passing in a directory path, not a filepath."

def break_into_chunks(bigiterator, chunksize=500):
    """
    Given an iterator, separates the iterator into a list of iterators,
    each broken into a discrete size.
    """
    biglist = list(bigiterator)
    return [biglist[i:i+chunksize] for i in range(0, len(biglist), chunksize)]


def isnumeric(obj):
    """
    Returns whether an object is itself numeric, or can be converted to numeric
    """

    try:
        float(obj)
        return True
    except:
        return False


def datediff(*args, **kwargs):
    """
    Given two datetime.datetimes, returns the total difference between them (in the units specified).
    Given a single timedelta, returns the delta in the units specified.

    This is akin to the timedelta.total_seconds() function, with two differences:
    (a) That function is only available in Python 2.7+
    (b) That function has units of seconds available only.
    """
    assert len(args) in [1, 2], "Must specify two dates or one timedelta"

    units = kwargs.get("units", None)
    if len(args)==2:
        tdelta = args[0] - args[1]
    elif len(args) == 1:
        tdelta = args[0]

    diff_secs = tdelta.days*24*60*60 + tdelta.seconds + tdelta.microseconds/1000000.

    # Put None first, so checks are minimized
    if units in [None, "second", "seconds"]:
        return diff_secs
    elif units in ["microsecond", "microseconds"]:
        return diff_secs*1000000
    elif units in ["minute", "minutes"]:
        return diff_secs/60.
    elif units in ["hour", "hours"]:
        return diff_secs/3600.
    elif units in ["day", "days"]:
        return diff_secs/(24*3600.)
    elif units in ["week", "weeks"]:
        return diff_secs/(7*24*3600.)
    else:
        raise NotImplementedError("Unrecognized units: '%s'" % units)


def get_host_name():
    """
    Cross-platform way to get the current computer name.
    """
    name = ""
    try:
        name = eval("os.uname()[1]")
    except:
        try:
            name = eval("os.getenv('HOSTNAME', os.getenv('COMPUTERNAME') or '').lower()")
        except:
            name = ""
    return name


if __name__ == "__main__":
    import datetime
    d1 = datetime.datetime.now()
    d2 = datetime.datetime(2000, 12, 1)
    print datediff(d1, d2, units="seconds")
    print datediff(d1-d2)


def version_diff(v1, v2):
    """
    Diff is the integer difference between the most leftward part of the versions that differ.
    If the versions are identical, the method returns zero.
    If v1 is earlier than v2, the method returns negative.
    If v1 is later than v2, the method returns positive.
    If EITHER IS NONE, then we return none.

    Examples:

    version_diff(None, "0.9.4") returns None

    version_diff("0.9.2", "0.9.4") returns -2
    version_diff("0.9.4", "0.9.4") returns 0
    version_diff("0.9.4", "0.9.2") returns 2

    version_diff("0.9", "1.0") returns -1 (0-1)
    version_diff("0.3", "0.7") returns -4 (3-7)
    """

    #
    if v1 is None or v2 is None:
        return None

    v1_parts = v1.split(".")
    v2_parts = v2.split(".")
    if len(v1_parts) != len(v2_parts):
        raise Exception("versions must have the same number of components (periods)")

    for v1p,v2p in zip(v1_parts,v2_parts):
        cur_diff = int(v1p)-int(v2p)
        if cur_diff:
            return cur_diff

    return 0


def ensure_dir(path):
    """Create the entire directory path, if it doesn't exist already."""
    path_parts = path.split("/")
    full_path = "/"
    for part in path_parts:
        if "." in part:
            raise InvalidDirectoryFormat()
        if part is not '':
            full_path += part + "/"
            if not os.path.exists(full_path):
                os.makedirs(full_path)


def convert_date_input(date_to_convert):
    """Convert from MM/DD/YYYY to Unix timestamp"""
    if date_to_convert:
        try:
            converted_date = datetime.datetime.strptime(
                date_to_convert, '%m/%d/%Y')
        except:
            raise InvalidDateFormat()
        return converted_date
    else:
        return date_to_convert

<<<<<<< HEAD
def get_module_source_file(module_name):
    """
    http://stackoverflow.com/questions/247770/retrieving-python-module-path
    http://stackoverflow.com/questions/8718885/import-module-from-string-variable
    """
    module_name.split
    source_file = __import__(module_name, fromlist=[""]).__file__
    if source_file.endswith(".pyc"):
        return source_file[0:-1]
    return source_file
=======

def max_none(data):
    """
    Given a list of data, returns the max... removing None elements first, for comparison "safety".
    """

    # Base case: data is none, then return max of that.
    if not data:
        return max(data)

    non_none_data = []
    for d in data:
        if d is not None:
            non_none_data.append(d)
    return max(non_none_data) if non_none_data else None
>>>>>>> 5b319c8f
<|MERGE_RESOLUTION|>--- conflicted
+++ resolved
@@ -16,6 +16,7 @@
 
     def __str__(value):
         return "Invalid directory format. Please ensure you are passing in a directory path, not a filepath."
+
 
 def break_into_chunks(bigiterator, chunksize=500):
     """
@@ -159,7 +160,7 @@
     else:
         return date_to_convert
 
-<<<<<<< HEAD
+
 def get_module_source_file(module_name):
     """
     http://stackoverflow.com/questions/247770/retrieving-python-module-path
@@ -170,7 +171,7 @@
     if source_file.endswith(".pyc"):
         return source_file[0:-1]
     return source_file
-=======
+
 
 def max_none(data):
     """
@@ -185,5 +186,4 @@
     for d in data:
         if d is not None:
             non_none_data.append(d)
-    return max(non_none_data) if non_none_data else None
->>>>>>> 5b319c8f
+    return max(non_none_data) if non_none_data else None