"""
Views which allow users to create and activate accounts.

"""

import copy

from django.contrib import messages
from django.contrib.auth import logout as auth_logout, views as auth_views, REDIRECT_FIELD_NAME
from django.contrib.auth.models import User
from django.core.urlresolvers import reverse
from django.db import IntegrityError, transaction
from django.http import HttpResponse
from django.shortcuts import redirect
from django.shortcuts import render_to_response
from django.template import RequestContext
from django.utils.translation import ugettext as _

import settings
from central.forms import OrganizationForm
from central.models import Organization
from contact.views import contact_subscribe
from registration.backends import get_backend
from securesync.models import Zone
from utils.decorators import central_server_only
from utils.mailchimp import mailchimp_subscribe


@central_server_only
def complete(request, *args, **kwargs):
    messages.success(request, "Congratulations! Your account is now active. To get started, "
        + "login to the central server below, to administer organizations and zones.")
    return redirect("auth_login")


@central_server_only
def activate(request, backend,
             template_name='registration/activate.html',
             success_url=None, extra_context=None, **kwargs):
    """
    Activate a user's account.

    The actual activation of the account will be delegated to the
    backend specified by the ``backend`` keyword argument (see below);
    the backend's ``activate()`` method will be called, passing any
    keyword arguments captured from the URL, and will be assumed to
    return a ``User`` if activation was successful, or a value which
    evaluates to ``False`` in boolean context if not.

    Upon successful activation, the backend's
    ``post_activation_redirect()`` method will be called, passing the
    ``HttpRequest`` and the activated ``User`` to determine the URL to
    redirect the user to. To override this, pass the argument
    ``success_url`` (see below).

    On unsuccessful activation, will render the template
    ``registration/activate.html`` to display an error message; to
    override thise, pass the argument ``template_name`` (see below).

    **Arguments**

    ``backend``
        The dotted Python import path to the backend class to
        use. Required.

    ``extra_context``
        A dictionary of variables to add to the template context. Any
        callable object in this dictionary will be called to produce
        the end result which appears in the context. Optional.

    ``success_url``
        The name of a URL pattern to redirect to on successful
        acivation. This is optional; if not specified, this will be
        obtained by calling the backend's
        ``post_activation_redirect()`` method.

    ``template_name``
        A custom template to use. This is optional; if not specified,
        this will default to ``registration/activate.html``.

    ``\*\*kwargs``
        Any keyword arguments captured from the URL, such as an
        activation key, which will be passed to the backend's
        ``activate()`` method.

    **Context:**

    The context will be populated from the keyword arguments captured
    in the URL, and any extra variables supplied in the
    ``extra_context`` argument (see above).

    **Template:**

    registration/activate.html or ``template_name`` keyword argument.

    """
    backend = get_backend(backend)
    account = backend.activate(request, **kwargs)

    if account:
        if success_url is None:
            to, args, kwargs = backend.post_activation_redirect(request, account)
            return redirect(to, *args, **kwargs)
        else:
            return redirect(success_url)

    if extra_context is None:
        extra_context = {}
    context = RequestContext(request)
    for key, value in extra_context.items():
        context[key] = callable(value) and value() or value

    return render_to_response(template_name,
                              kwargs,
                              context_instance=context)

@central_server_only
@transaction.commit_on_success
def register(request, backend, success_url=None, form_class=None,
             disallowed_url='registration_disallowed',
             template_name='registration/registration_form.html',
             extra_context=None):
    """
    Allow a new user to register an account.

    The actual registration of the account will be delegated to the
    backend specified by the ``backend`` keyword argument (see below);
    it will be used as follows:

    1. The backend's ``registration_allowed()`` method will be called,
       passing the ``HttpRequest``, to determine whether registration
       of an account is to be allowed; if not, a redirect is issued to
       the view corresponding to the named URL pattern
       ``registration_disallowed``. To override this, see the list of
       optional arguments for this view (below).

    2. The form to use for account registration will be obtained by
       calling the backend's ``get_form_class()`` method, passing the
       ``HttpRequest``. To override this, see the list of optional
       arguments for this view (below).

    3. If valid, the form's ``cleaned_data`` will be passed (as
       keyword arguments, and along with the ``HttpRequest``) to the
       backend's ``register()`` method, which should return the new
       ``User`` object.

    4. Upon successful registration, the backend's
       ``post_registration_redirect()`` method will be called, passing
       the ``HttpRequest`` and the new ``User``, to determine the URL
       to redirect the user to. To override this, see the list of
       optional arguments for this view (below).

    **Required arguments**

    None.

    **Optional arguments**

    ``backend``
        The dotted Python import path to the backend class to use.

    ``disallowed_url``
        URL to redirect to if registration is not permitted for the
        current ``HttpRequest``. Must be a value which can legally be
        passed to ``django.shortcuts.redirect``. If not supplied, this
        will be whatever URL corresponds to the named URL pattern
        ``registration_disallowed``.

    ``form_class``
        The form class to use for registration. If not supplied, this
        will be retrieved from the registration backend.

    ``extra_context``
        A dictionary of variables to add to the template context. Any
        callable object in this dictionary will be called to produce
        the end result which appears in the context.

    ``success_url``
        URL to redirect to after successful registration. Must be a
        value which can legally be passed to
        ``django.shortcuts.redirect``. If not supplied, this will be
        retrieved from the registration backend.

    ``template_name``
        A custom template to use. If not supplied, this will default
        to ``registration/registration_form.html``.

    **Context:**

    ``form``
        The registration form.

    Any extra variables supplied in the ``extra_context`` argument
    (see above).

    **Template:**

    registration/registration_form.html or ``template_name`` keyword
    argument.

    """
    backend = get_backend(backend)
    if not backend.registration_allowed(request):
        return redirect(disallowed_url)
    if form_class is None:
        form_class = backend.get_form_class(request)

    do_subscribe = request.REQUEST.get("email_subscribe") == "on"

    if request.method == 'POST':
        form = form_class(data=request.POST, files=request.FILES)
        org_form = OrganizationForm(data=request.POST, instance=Organization())

        # Could register
        if form.is_valid() and org_form.is_valid():
            assert form.cleaned_data.get("username") == form.cleaned_data.get("email"), "Should be set equal in the call to clean()"

            try:
                # Create the user
                new_user = backend.register(request, **form.cleaned_data)

                # Add an org.  Must create org before adding user.
                org_form.instance.owner = new_user
                org_form.save()
                org = org_form.instance
                org.users.add(new_user)

                # Now add a zone, and link to the org
                zone = Zone(name=org_form.instance.name + " Default Zone")
                zone.save()
                org.zones.add(zone)

                # Finally, try and subscribe the user to the mailing list
                # (silently; don't return anything to the user)
                if do_subscribe:
                    contact_subscribe(request, form.cleaned_data['email'])  # no "return"
                org.save()

                if success_url is None:
                    to, args, kwargs = backend.post_registration_redirect(request, new_user)
                    return redirect(to, *args, **kwargs)
                else:
                    return redirect(success_url)

            except IntegrityError as e:
                if e.message=='column username is not unique':
                    form._errors['__all__'] = _("An account with this email address has already been created.  Please login at the link above.")
                else:
                    raise e

    # GET, not POST
    else:
        form = form_class()
        org_form = OrganizationForm()

    if extra_context is None:
        extra_context = {}
    context = RequestContext(request)
    for key, value in extra_context.items():
        context[key] = callable(value) and value() or value

    return render_to_response(
        template_name,
        {
            'form': form,
            "org_form" : org_form,
            "subscribe": do_subscribe,
        },
        context_instance=context,
    )


@central_server_only
def login_view(request, *args, **kwargs):
    """
    Force lowercase of the username.

    Since we don't want things to change to the user (if something fails),
    we should try the new way first, then fall back to the old way
    """
    if request.method=="POST":
        users = User.objects.filter(username__iexact=request.POST["username"])
        nusers = users.count()

        # Coerce
        if nusers == 1 and users[0].username != request.POST["username"]:
            request.POST = copy.deepcopy(request.POST)
            request.POST['username'] = request.POST['username'].lower()
<<<<<<< HEAD

    # Add redirection context, for smoother navigation
=======
    
>>>>>>> 7d543692
    extra_context = {
        "redirect": {
            "name": REDIRECT_FIELD_NAME,
            "url": request.REQUEST.get("next", reverse('org_management')),
        }
    }
    kwargs["extra_context"] = extra_context

    return auth_views.login(request, *args, **kwargs)


@central_server_only
def logout_view(request):
    auth_logout(request)
    return redirect("homepage")<|MERGE_RESOLUTION|>--- conflicted
+++ resolved
@@ -281,17 +281,12 @@
     if request.method=="POST":
         users = User.objects.filter(username__iexact=request.POST["username"])
         nusers = users.count()
-
+    
         # Coerce
         if nusers == 1 and users[0].username != request.POST["username"]:
             request.POST = copy.deepcopy(request.POST)
             request.POST['username'] = request.POST['username'].lower()
-<<<<<<< HEAD
-
-    # Add redirection context, for smoother navigation
-=======
     
->>>>>>> 7d543692
     extra_context = {
         "redirect": {
             "name": REDIRECT_FIELD_NAME,
