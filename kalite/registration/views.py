--- conflicted
+++ resolved
@@ -2,10 +2,6 @@
 Views which allow users to create and activate accounts.
 
 """
-<<<<<<< HEAD
-from django.contrib import messages
-from django.contrib.auth import logout
-=======
 
 import copy
 
@@ -13,7 +9,6 @@
 from django.contrib.auth import logout as auth_logout, views as auth_views, REDIRECT_FIELD_NAME
 from django.contrib.auth.models import User
 from django.core.urlresolvers import reverse
->>>>>>> eb5b0bc6
 from django.db import IntegrityError, transaction
 from django.http import HttpResponse
 from django.shortcuts import redirect
@@ -26,15 +21,9 @@
 from central.models import Organization
 from contact.views import contact_subscribe
 from registration.backends import get_backend
-<<<<<<< HEAD
-from utils.mailchimp import mailchimp_subscribe
-from securesync.models import Zone
-
-=======
 from securesync.models import Zone
 from utils.decorators import central_server_only
 from utils.mailchimp import mailchimp_subscribe
->>>>>>> eb5b0bc6
 
 
 @central_server_only
@@ -125,11 +114,7 @@
                               kwargs,
                               context_instance=context)
 
-<<<<<<< HEAD
-
-=======
-@central_server_only
->>>>>>> eb5b0bc6
+@central_server_only
 @transaction.commit_on_success
 def register(request, backend, success_url=None, form_class=None,
              disallowed_url='registration_disallowed',
@@ -228,17 +213,8 @@
 
         # Could register
         if form.is_valid() and org_form.is_valid():
-<<<<<<< HEAD
-            form.cleaned_data['username'] = form.cleaned_data['email']
-
-            # TODO (bcipolli): should do all this in one transaction,
-            #   so that if any one part fails, it all rolls back.
-            #   For now, unlikely to happen, and consequence is only
-            #   a user without an org/zone
-=======
             assert form.cleaned_data.get("username") == form.cleaned_data.get("email"), "Should be set equal in the call to clean()"
 
->>>>>>> eb5b0bc6
             try:
                 # Create the user
                 new_user = backend.register(request, **form.cleaned_data)
@@ -266,11 +242,7 @@
                 else:
                     return redirect(success_url)
 
-<<<<<<< HEAD
-            except IntegrityError, e:
-=======
             except IntegrityError as e:
->>>>>>> eb5b0bc6
                 if e.message=='column username is not unique':
                     form._errors['__all__'] = _("An account with this email address has already been created.  Please login at the link above.")
                 else:
@@ -297,8 +269,6 @@
         context_instance=context,
     )
 
-<<<<<<< HEAD
-=======
 
 @central_server_only
 def login_view(request, *args, **kwargs):
@@ -327,7 +297,6 @@
 
     return auth_views.login(request, *args, **kwargs)
 
->>>>>>> eb5b0bc6
 
 @central_server_only
 def logout_view(request):
