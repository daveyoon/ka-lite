"""
A Python "serializer". Doesn't do much serializing per se -- just converts to
and from basic Python data types (lists, dicts, strings, etc.). Useful as a basis for
other serializers.
"""

from django.conf import settings
from django.core.serializers import base
from django.db import models, DEFAULT_DB_ALIAS
from django.utils.encoding import smart_unicode, is_protected_type


class Serializer(base.Serializer):
    """
    Serializes a QuerySet to basic Python objects.
    """

    internal_use_only = True

    def start_serialization(self):
        self._current = None
        self.objects = []

    def end_serialization(self):
        pass

    def start_object(self, obj):
        self._current = {}

    def end_object(self, obj):
        self.objects.append({
            "model"  : smart_unicode(obj._meta),
            "pk"     : smart_unicode(obj._get_pk_val(), strings_only=True),
            "fields" : self._current
        })
        self._current = None

    def handle_field(self, obj, field):
        value = field._get_val_from_obj(obj)
        # Protected types (i.e., primitives like None, numbers, dates,
        # and Decimals) are passed through as is. All other values are
        # converted to string first.
        if is_protected_type(value):
            self._current[field.name] = value
        else:
            self._current[field.name] = field.value_to_string(obj)

    def handle_fk_field(self, obj, field):
        if self.use_natural_keys and hasattr(field.rel.to, 'natural_key'):
            related = getattr(obj, field.name)
            if related:
                value = related.natural_key()
            else:
                value = None
        else:
            value = getattr(obj, field.get_attname())
        self._current[field.name] = value

    def handle_m2m_field(self, obj, field):
        if field.rel.through._meta.auto_created:
            if self.use_natural_keys and hasattr(field.rel.to, 'natural_key'):
                m2m_value = lambda value: value.natural_key()
            else:
                m2m_value = lambda value: smart_unicode(value._get_pk_val(), strings_only=True)
            self._current[field.name] = [m2m_value(related)
                               for related in getattr(obj, field.name).iterator()]

    def getvalue(self):
        return self.objects

def Deserializer(object_list, **options):
    """
    Deserialize simple Python objects back into Django ORM instances.

    It's expected that you pass the Python objects themselves (instead of a
    stream or a string) to the constructor
    """
    db = options.pop('using', DEFAULT_DB_ALIAS)

<<<<<<< HEAD
    #
    src_version = options.pop("src_version", None)  # version that was serialized
    dest_version = options.pop("dest_version", None)  # version that we're deserializing to
    assert dest_version, "For KA Lite, we should always set the dest version to the current device."

=======
>>>>>>> 7d543692
    models.get_apps()
    for d in object_list:
        # Look up the model and starting build a dict of data for it.
        Model = _get_model(d["model"])

<<<<<<< HEAD
        # See comment below for versioned fields; same logic
        #   applies here as well.
        if hasattr(Model, "version"):
            v_diff = version_diff(Model.version, dest_version)
            if v_diff > 0 or v_diff is None:
                continue

=======
>>>>>>> 7d543692
        data = {Model._meta.pk.attname : Model._meta.pk.to_python(d["pk"])}
        m2m_data = {}

        # Handle each field
        for (field_name, field_value) in d["fields"].iteritems():
            if isinstance(field_value, str):
                field_value = smart_unicode(field_value, options.get("encoding", settings.DEFAULT_CHARSET), strings_only=True)

<<<<<<< HEAD
            try:
                field = Model._meta.get_field(field_name)
            except models.FieldDoesNotExist as fdne:
                # If src version is newer than dest version,
                #   or if it's unknown, then assume that the field
                #   is a new one and skip it.
                # We can't know for sure, because
                #   we don't have that field (we are the dest!),
                #   so we don't know what version it came in on.
                v_diff = version_diff(src_version, dest_version)
                if v_diff > 0 or v_diff is None:
                    continue

                # Something else must be going on, so re-raise.
                else:
                    raise fdne
=======
            field = Model._meta.get_field(field_name)
>>>>>>> 7d543692

            # Handle M2M relations
            if field.rel and isinstance(field.rel, models.ManyToManyRel):
                if hasattr(field.rel.to._default_manager, 'get_by_natural_key'):
                    def m2m_convert(value):
                        if hasattr(value, '__iter__'):
                            return field.rel.to._default_manager.db_manager(db).get_by_natural_key(*value).pk
                        else:
                            return smart_unicode(field.rel.to._meta.pk.to_python(value))
                else:
                    m2m_convert = lambda v: smart_unicode(field.rel.to._meta.pk.to_python(v))
                m2m_data[field.name] = [m2m_convert(pk) for pk in field_value]

            # Handle FK fields
            elif field.rel and isinstance(field.rel, models.ManyToOneRel):
                if field_value is not None:
                    if hasattr(field.rel.to._default_manager, 'get_by_natural_key'):
                        if hasattr(field_value, '__iter__'):
                            obj = field.rel.to._default_manager.db_manager(db).get_by_natural_key(*field_value)
                            value = getattr(obj, field.rel.field_name)
                            # If this is a natural foreign key to an object that
                            # has a FK/O2O as the foreign key, use the FK value
                            if field.rel.to._meta.pk.rel:
                                value = value.pk
                        else:
                            value = field.rel.to._meta.get_field(field.rel.field_name).to_python(field_value)
                        data[field.attname] = value
                    else:
                        data[field.attname] = field.rel.to._meta.get_field(field.rel.field_name).to_python(field_value)
                else:
                    data[field.attname] = None

            # Handle all other fields
            else:
                data[field.name] = field.to_python(field_value)

        yield base.DeserializedObject(Model(**data), m2m_data)

def _get_model(model_identifier):
    """
    Helper to look up a model from an "app_label.module_name" string.
    """
    try:
        Model = models.get_model(*model_identifier.split("."))
    except TypeError:
        Model = None
    if Model is None:
        raise base.DeserializationError(u"Invalid model identifier: '%s'" % model_identifier)
    return Model<|MERGE_RESOLUTION|>--- conflicted
+++ resolved
@@ -77,29 +77,11 @@
     """
     db = options.pop('using', DEFAULT_DB_ALIAS)
 
-<<<<<<< HEAD
-    #
-    src_version = options.pop("src_version", None)  # version that was serialized
-    dest_version = options.pop("dest_version", None)  # version that we're deserializing to
-    assert dest_version, "For KA Lite, we should always set the dest version to the current device."
-
-=======
->>>>>>> 7d543692
     models.get_apps()
     for d in object_list:
         # Look up the model and starting build a dict of data for it.
         Model = _get_model(d["model"])
 
-<<<<<<< HEAD
-        # See comment below for versioned fields; same logic
-        #   applies here as well.
-        if hasattr(Model, "version"):
-            v_diff = version_diff(Model.version, dest_version)
-            if v_diff > 0 or v_diff is None:
-                continue
-
-=======
->>>>>>> 7d543692
         data = {Model._meta.pk.attname : Model._meta.pk.to_python(d["pk"])}
         m2m_data = {}
 
@@ -108,26 +90,7 @@
             if isinstance(field_value, str):
                 field_value = smart_unicode(field_value, options.get("encoding", settings.DEFAULT_CHARSET), strings_only=True)
 
-<<<<<<< HEAD
-            try:
-                field = Model._meta.get_field(field_name)
-            except models.FieldDoesNotExist as fdne:
-                # If src version is newer than dest version,
-                #   or if it's unknown, then assume that the field
-                #   is a new one and skip it.
-                # We can't know for sure, because
-                #   we don't have that field (we are the dest!),
-                #   so we don't know what version it came in on.
-                v_diff = version_diff(src_version, dest_version)
-                if v_diff > 0 or v_diff is None:
-                    continue
-
-                # Something else must be going on, so re-raise.
-                else:
-                    raise fdne
-=======
             field = Model._meta.get_field(field_name)
->>>>>>> 7d543692
 
             # Handle M2M relations
             if field.rel and isinstance(field.rel, models.ManyToManyRel):
