#!/bin/bash
SCRIPT_DIR=`dirname "${BASH_SOURCE[0]}"`
KALITE_DIR="$SCRIPT_DIR/../kalite"
<<<<<<< HEAD
pyexec=`"$SCRIPT_DIR/python.sh"`
=======
SERVER_STOPPED=true
>>>>>>> 7d33e572

if [ -f "$KALITE_DIR/runcherrypyserver.pid" ];
then
    echo "----------------------------------------------------------------"
    echo "Closing server instance."
    echo "----------------------------------------------------------------"
    echo
<<<<<<< HEAD
    "$pyexec" "$KALITE_DIR/manage.py" runcherrypyserver stop pidfile=$KALITE_DIR/runcherrypyserver.pid
=======
    if ! kill `cat "$KALITE_DIR/runcherrypyserver.pid"` > /dev/null 2>&1; then
        echo "We couldn't stop the server. Perhaps becoming root might help."
        SERVER_STOPPED=false
    fi
    rm "$KALITE_DIR/runcherrypyserver.pid"
>>>>>>> 7d33e572
else
    echo "----------------------------------------------------------------"
    echo "Server does not appear to be running."
    echo "----------------------------------------------------------------"    
fi
<|MERGE_RESOLUTION|>--- conflicted
+++ resolved
@@ -1,11 +1,8 @@
 #!/bin/bash
 SCRIPT_DIR=`dirname "${BASH_SOURCE[0]}"`
 KALITE_DIR="$SCRIPT_DIR/../kalite"
-<<<<<<< HEAD
 pyexec=`"$SCRIPT_DIR/python.sh"`
-=======
 SERVER_STOPPED=true
->>>>>>> 7d33e572
 
 if [ -f "$KALITE_DIR/runcherrypyserver.pid" ];
 then
@@ -13,15 +10,13 @@
     echo "Closing server instance."
     echo "----------------------------------------------------------------"
     echo
-<<<<<<< HEAD
     "$pyexec" "$KALITE_DIR/manage.py" runcherrypyserver stop pidfile=$KALITE_DIR/runcherrypyserver.pid
-=======
-    if ! kill `cat "$KALITE_DIR/runcherrypyserver.pid"` > /dev/null 2>&1; then
+    rc=$?
+    if [[ $rc != 0 ]] ; then
         echo "We couldn't stop the server. Perhaps becoming root might help."
         SERVER_STOPPED=false
     fi
-    rm "$KALITE_DIR/runcherrypyserver.pid"
->>>>>>> 7d33e572
+
 else
     echo "----------------------------------------------------------------"
     echo "Server does not appear to be running."
